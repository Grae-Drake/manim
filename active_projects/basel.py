#!/usr/bin/env python

from helpers import *

from mobject.tex_mobject import TexMobject
from mobject import Mobject
from mobject.image_mobject import ImageMobject
from mobject.vectorized_mobject import *

from animation.animation import Animation
from animation.transform import *
from animation.simple_animations import *
from animation.continual_animation import *

from animation.playground import *
from topics.geometry import *
from topics.characters import *
from topics.functions import *
from topics.number_line import *
from topics.numerals import *
from scene import Scene
from camera import Camera
from mobject.svg_mobject import *
from mobject.tex_mobject import *
from topics.three_dimensions import *

from topics.light import *

import types
import functools

LIGHT_COLOR = YELLOW
INDICATOR_RADIUS = 0.7
INDICATOR_STROKE_WIDTH = 1
INDICATOR_STROKE_COLOR = WHITE
INDICATOR_TEXT_COLOR = WHITE
INDICATOR_UPDATE_TIME = 0.2
FAST_INDICATOR_UPDATE_TIME = 0.1
OPACITY_FOR_UNIT_INTENSITY = 0.2
SWITCH_ON_RUN_TIME = 1.5
FAST_SWITCH_ON_RUN_TIME = 0.1
NUM_CONES = 7 # in first lighthouse scene
NUM_VISIBLE_CONES = 5 # ibidem
ARC_TIP_LENGTH = 0.2

NUM_LEVELS = 20
AMBIENT_FULL = 0.8
AMBIENT_DIMMED = 0.5
AMBIENT_SCALE = 1.0
AMBIENT_RADIUS = 20.0
SPOTLIGHT_FULL = 0.8
SPOTLIGHT_DIMMED = 0.2
SPOTLIGHT_SCALE = 1.0
SPOTLIGHT_RADIUS = 20.0

LIGHT_COLOR = YELLOW
DEGREES = TAU/360

inverse_power_law = lambda maxint,scale,cutoff,exponent: \
    (lambda r: maxint * (cutoff/(r/scale+cutoff))**exponent)
inverse_quadratic = lambda maxint,scale,cutoff: inverse_power_law(maxint,scale,cutoff,2)


A = np.array([5.,-3.,0.])
B = np.array([-5.,3.,0.])
C = np.array([-5.,-3.,0.])
xA = A[0]
yA = A[1]
xB = B[0]
yB = B[1]
xC = C[0]
yC = C[1]

# find the coords of the altitude point H
# as the solution of a certain LSE
prelim_matrix = np.array([[yA - yB, xB - xA], [xA - xB, yA - yB]]) # sic
prelim_vector = np.array([xB * yA - xA * yB, xC * (xA - xB) + yC * (yA - yB)])
H2 = np.linalg.solve(prelim_matrix,prelim_vector)
H = np.append(H2, 0.)




class AngleUpdater(ContinualAnimation):
    def __init__(self, angle_arc, spotlight, **kwargs):
        self.angle_arc = angle_arc

        self.spotlight = spotlight
        ContinualAnimation.__init__(self, self.angle_arc, **kwargs)

    def update_mobject(self, dt):
        new_arc = self.angle_arc.copy().set_bound_angles(
            start = self.spotlight.start_angle(),
            stop = self.spotlight.stop_angle()
        )
        new_arc.generate_points()
        new_arc.move_arc_center_to(self.spotlight.get_source_point())
        self.angle_arc.points = new_arc.points
        self.angle_arc.add_tip(tip_length = ARC_TIP_LENGTH,
            at_start = True, at_end = True)





class LightIndicator(Mobject):
    CONFIG = {
        "radius": 0.5,
        "intensity": 0,
        "opacity_for_unit_intensity": 1,
        "precision": 3,
        "show_reading": True,
        "measurement_point": ORIGIN,
        "light_source": None
    }

    def generate_points(self):
        self.background = Circle(color=BLACK, radius = self.radius)
        self.background.set_fill(opacity=1.0)
        self.foreground = Circle(color=self.color, radius = self.radius)
        self.foreground.set_stroke(color=INDICATOR_STROKE_COLOR,width=INDICATOR_STROKE_WIDTH)

        self.add(self.background, self.foreground)
        self.reading = DecimalNumber(self.intensity,num_decimal_points = self.precision)
        self.reading.set_fill(color=INDICATOR_TEXT_COLOR)
        self.reading.move_to(self.get_center())
        if self.show_reading:
            self.add(self.reading)

    def set_intensity(self, new_int):
        self.intensity = new_int
        new_opacity = min(1, new_int * self.opacity_for_unit_intensity)
        self.foreground.set_fill(opacity=new_opacity)
        ChangeDecimalToValue(self.reading, new_int).update(1)
        return self

    def get_measurement_point(self):
        if self.measurement_point != None:
            return self.measurement_point
        else:
            return self.get_center()


    def measured_intensity(self):
        distance = np.linalg.norm(self.get_measurement_point() - 
            self.light_source.get_source_point())
        intensity = self.light_source.opacity_function(distance) / self.opacity_for_unit_intensity
        return intensity

    def continual_update(self):
        if self.light_source == None:
            print "Indicator cannot update, reason: no light source found"
        self.set_intensity(self.measured_intensity())

        


class UpdateLightIndicator(AnimationGroup):

    def __init__(self, indicator, intensity, **kwargs):
        if not isinstance(indicator,LightIndicator):
            raise Exception("This transform applies only to LightIndicator")
        
        target_foreground = indicator.copy().set_intensity(intensity).foreground
        change_opacity = Transform(
            indicator.foreground, target_foreground
        )
        changing_decimal = ChangeDecimalToValue(indicator.reading, intensity)
        AnimationGroup.__init__(self, changing_decimal, change_opacity, **kwargs)
        self.mobject = indicator


class ContinualLightIndicatorUpdate(ContinualAnimation):

    def update_mobject(self,dt):
        self.mobject.continual_update()


def copy_func(f):
    """Based on http://stackoverflow.com/a/6528148/190597 (Glenn Maynard)"""
    g = types.FunctionType(f.func_code, f.func_globals, name=f.func_name,
                           argdefs=f.func_defaults,
                           closure=f.func_closure)
    g = functools.update_wrapper(g, f)
    return g

class ScaleLightSources(Transform):

    def __init__(self, light_sources_mob, factor, about_point = None, **kwargs):

        if about_point == None:
            about_point = light_sources_mob.get_center()

        ls_target = light_sources_mob.copy()

        for submob in ls_target:

            if type(submob) == LightSource:

                new_sp = submob.source_point.copy() # a mob
                new_sp.scale(factor,about_point = about_point)
                submob.move_source_to(new_sp.get_location())

<<<<<<< HEAD
                #ambient_of = copy_func(submob.ambient_light.opacity_function)
                #new_of = lambda r: ambient_of(r/factor)
                #submob.ambient_light.opacity_function = new_of

                #spotlight_of = copy_func(submob.ambient_light.opacity_function)
                #new_of = lambda r: spotlight_of(r/factor)
                #submob.spotlight.change_opacity_function(new_of)

                new_r = factor * submob.radius
                submob.set_radius(new_r)

                new_r = factor * submob.ambient_light.radius
                submob.ambient_light.radius = new_r
=======
                # ambient_of = copy_func(submob.ambient_light.opacity_function)
                # new_of = lambda r: ambient_of(r / factor)
                # submob.ambient_light.change_opacity_function(new_of)

                # spotlight_of = copy_func(submob.ambient_light.opacity_function)
                # new_of = lambda r: spotlight_of(r / factor)
                # submob.spotlight.change_opacity_function(new_of)

                new_r = factor * submob.radius
                submob.set_radius(new_r)

                new_r = factor * submob.ambient_light.radius
                submob.ambient_light.radius = new_r

                new_r = factor * submob.spotlight.radius
                submob.spotlight.radius = new_r

                submob.ambient_light.scale_about_point(factor, new_sp.get_center())
                submob.spotlight.scale_about_point(factor, new_sp.get_center())
>>>>>>> 123b4529

                new_r = factor * submob.spotlight.radius
                submob.spotlight.radius = new_r

                submob.ambient_light.scale_about_point(factor, new_sp.get_center())
                submob.spotlight.scale_about_point(factor, new_sp.get_center())


        Transform.__init__(self,light_sources_mob,ls_target,**kwargs)

        Transform.__init__(self,light_sources_mob,ls_target,**kwargs)


















class IntroScene(PiCreatureScene):

    CONFIG = {
        "rect_height" : 0.2,
        "duration" : 0.5,
        "eq_spacing" : 6 * MED_LARGE_BUFF
    }

    def construct(self):

        randy = self.get_primary_pi_creature()
        randy.scale(0.7).to_corner(DOWN+RIGHT)

        self.build_up_euler_sum()
        self.build_up_sum_on_number_line()
        self.show_pi_answer()
        self.other_pi_formulas()
        self.refocus_on_euler_sum()





    def build_up_euler_sum(self):

        self.euler_sum = TexMobject(
           "1", "+", 
           "{1 \\over 4}", "+",
           "{1 \\over 9}", "+",
           "{1 \\over 16}", "+",
           "{1 \\over 25}", "+",
           "\\cdots", "=",
            arg_separator = " \\, "
        )

        self.euler_sum.to_edge(UP)
        self.euler_sum.shift(2*LEFT)
       
        terms = [1./n**2 for n in range(1,6)]
        partial_results_values = np.cumsum(terms)

        self.play(
               FadeIn(self.euler_sum[0], run_time = self.duration)
        )

        equals_sign = self.euler_sum.get_part_by_tex("=")

        self.partial_sum_decimal = DecimalNumber(partial_results_values[1],
                num_decimal_points = 2)
        self.partial_sum_decimal.next_to(equals_sign, RIGHT)



        for i in range(4):

            FadeIn(self.partial_sum_decimal, run_time = self.duration)

            if i == 0:

                self.play(
                    FadeIn(self.euler_sum[1], run_time = self.duration),
                    FadeIn(self.euler_sum[2], run_time = self.duration),
                    FadeIn(equals_sign, run_time = self.duration),
                    FadeIn(self.partial_sum_decimal, run_time = self.duration)
                )

            else:
                self.play(
                    FadeIn(self.euler_sum[2*i+1], run_time = self.duration),
                    FadeIn(self.euler_sum[2*i+2], run_time = self.duration),
                    ChangeDecimalToValue(
                        self.partial_sum_decimal,
                        partial_results_values[i+1], 
                        run_time = self.duration,
                        num_decimal_points = 6,
                        show_ellipsis = True,
                        position_update_func = lambda m: m.next_to(equals_sign, RIGHT)
                    )
                )
                
            self.wait()

        self.q_marks = TextMobject("???").highlight(LIGHT_COLOR)
        self.q_marks.move_to(self.partial_sum_decimal)

        self.play(
            FadeIn(self.euler_sum[-3], run_time = self.duration), # +
            FadeIn(self.euler_sum[-2], run_time = self.duration), # ...
            ReplacementTransform(self.partial_sum_decimal, self.q_marks)
        )

        self.wait()



    def build_up_sum_on_number_line(self):

        self.number_line = NumberLine(
            x_min = 0,
            color = WHITE,
            number_at_center = 1,
            stroke_width = 1,
            numbers_with_elongated_ticks = [0,1,2,3],
            numbers_to_show = np.arange(0,5),
            unit_size = 5,
            tick_frequency = 0.2,
            line_to_number_buff = MED_LARGE_BUFF
        ).shift(LEFT)

        self.number_line_labels = self.number_line.get_number_mobjects()
        self.play(
            FadeIn(self.number_line),
            FadeIn(self.number_line_labels)
        )
        self.wait()

        # create slabs for series terms

        max_n1 = 10
        max_n2 = 100

        terms = [0] + [1./(n**2) for n in range(1, max_n2 + 1)]
        series_terms = np.cumsum(terms)
        lines = VGroup()
        self.rects = VGroup()
        slab_colors = [YELLOW, BLUE] * (max_n2 / 2)

        for t1, t2, color in zip(series_terms, series_terms[1:], slab_colors):
            line = Line(*map(self.number_line.number_to_point, [t1, t2]))
            rect = Rectangle()
            rect.stroke_width = 0
            rect.fill_opacity = 1
            rect.highlight(color)
            rect.stretch_to_fit_height(
                self.rect_height,
            )
            rect.stretch_to_fit_width(0.5 * line.get_width())
            rect.move_to(line)

            self.rects.add(rect)
            lines.add(line)

        #self.rects.radial_gradient_highlight(ORIGIN, 5, YELLOW, BLUE)
        
        self.little_euler_terms = VGroup()
        for i in range(1,7):
            if i == 1:
                term = TexMobject("1", fill_color = slab_colors[i-1])
            else:
                term = TexMobject("{1\over " + str(i**2) + "}", fill_color = slab_colors[i-1])
            term.scale(0.4)
            self.little_euler_terms.add(term)


        for i in range(5):
            self.play(
                GrowFromPoint(self.rects[i], self.euler_sum[2*i].get_center(),
                    run_time = 1)
            )
            term = self.little_euler_terms.submobjects[i]
            term.next_to(self.rects[i], UP)
            self.play(FadeIn(term))

        self.ellipsis = TexMobject("\cdots")
        self.ellipsis.scale(0.4)

        for i in range(5, max_n1):
            
            if i == 5:
                self.ellipsis.next_to(self.rects[i+3], UP)
                self.play(
                    FadeIn(self.ellipsis),
                    GrowFromPoint(self.rects[i], self.euler_sum[10].get_center(),
                    run_time = 0.5)
                )
            else:
                self.play(
                    GrowFromPoint(self.rects[i], self.euler_sum[10].get_center(),
                    run_time = 0.5)
                )

        for i in range(max_n1, max_n2):
            self.play(
                    GrowFromPoint(self.rects[i], self.euler_sum[10].get_center(),
                    run_time = 0.01)
                )

        self.wait()

        PI = TAU/2
        P = self.q_marks.get_center() + 0.5 * DOWN + 0.5 * LEFT
        Q = self.rects[-1].get_center() + 0.2 * UP
        self.arrow = CurvedArrow(P, Q,
            angle = TAU/12,
            color = YELLOW
        )

        self.play(FadeIn(self.arrow))

        self.wait()


    def show_pi_answer(self):

        self.pi_answer = TexMobject("{\\pi^2 \\over 6}").highlight(YELLOW)
        self.pi_answer.move_to(self.partial_sum_decimal)
        self.pi_answer.next_to(self.euler_sum[-1], RIGHT, buff = 1,
            submobject_to_align = self.pi_answer[-2])
        self.play(ReplacementTransform(self.q_marks, self.pi_answer))

        self.wait()


    def other_pi_formulas(self):

        self.play(
            FadeOut(self.rects),
            FadeOut(self.number_line_labels),
            FadeOut(self.number_line),
            FadeOut(self.little_euler_terms),
            FadeOut(self.ellipsis),
            FadeOut(self.arrow)
        )

        self.leibniz_sum = TexMobject(
            "1-{1\\over 3}+{1\\over 5}-{1\\over 7}+{1\\over 9}-\\cdots",
            "=", "\quad\,\,{\\pi \\over 4}", arg_separator = " \\, ")

        self.wallis_product = TexMobject(
            "{2\\over 1} \\cdot {2\\over 3} \\cdot {4\\over 3} \\cdot {4\\over 5}" +
             "\\cdot {6\\over 5} \\cdot {6\\over 7} \\cdots",
             "=", "\quad\,\, {\\pi \\over 2}", arg_separator = " \\, ")

        self.leibniz_sum.next_to(self.euler_sum.get_part_by_tex("="), DOWN,
            buff = 2,
            submobject_to_align = self.leibniz_sum.get_part_by_tex("=")
        )

        self.wallis_product.next_to(self.leibniz_sum.get_part_by_tex("="), DOWN,
            buff = 2,
            submobject_to_align = self.wallis_product.get_part_by_tex("=")
        )


        self.play(
            Write(self.leibniz_sum)
        )
        self.play(
            Write(self.wallis_product)
        )



    def refocus_on_euler_sum(self):

        self.euler_sum.add(self.pi_answer)

        self.play(
            FadeOut(self.leibniz_sum),
            FadeOut(self.wallis_product),
            ApplyMethod(self.euler_sum.shift,
                ORIGIN + 2*UP - self.euler_sum.get_center())
        )

        # focus on pi squared
        pi_squared = self.euler_sum.get_part_by_tex("\\pi")[-3]
        self.play(
            WiggleOutThenIn(pi_squared,
                scale_value = 4,
                angle = 0.003 * TAU,
                run_time = 2
            )
        )



        # Morty thinks of a circle

        q_circle = Circle(
            stroke_color = YELLOW,
            fill_color = YELLOW,
            fill_opacity = 0.25,
            radius = 0.5, 
            stroke_width = 3.0
        )
        q_mark = TexMobject("?")
        q_mark.next_to(q_circle)

        thought = Group(q_circle, q_mark)
        q_mark.scale_to_fit_height(0.6 * q_circle.get_height())

        self.look_at(pi_squared)
        self.pi_creature_thinks(thought,target_mode = "confused",
            bubble_kwargs = { "height" : 2.5, "width" : 5 })
        self.look_at(pi_squared)

        self.wait()




















class FirstLighthouseScene(PiCreatureScene):

    def construct(self):
        self.remove(self.get_primary_pi_creature())
        self.show_lighthouses_on_number_line()



    def show_lighthouses_on_number_line(self):

        self.number_line = NumberLine(
            x_min = 0,
            color = WHITE,
            number_at_center = 1.6,
            stroke_width = 1,
            numbers_with_elongated_ticks = range(1,5),
            numbers_to_show = range(1,5),
            unit_size = 2,
            tick_frequency = 0.2,
            line_to_number_buff = LARGE_BUFF,
            label_direction = UP,
        )

        self.number_line.label_direction = DOWN

        self.number_line_labels = self.number_line.get_number_mobjects()
        self.add(self.number_line,self.number_line_labels)
        self.wait()

        origin_point = self.number_line.number_to_point(0)

        self.default_pi_creature_class = Randolph
        randy = self.get_primary_pi_creature()

        randy.scale(0.5)
        randy.flip()
        right_pupil = randy.pupils[1]
        randy.next_to(origin_point, LEFT, buff = 0, submobject_to_align = right_pupil)



        light_indicator = LightIndicator(radius = INDICATOR_RADIUS,
            opacity_for_unit_intensity = OPACITY_FOR_UNIT_INTENSITY,
            color = LIGHT_COLOR)
        light_indicator.reading.scale(0.8)

        bubble = ThoughtBubble(direction = RIGHT,
                            width = 2.5, height = 3.5)
        bubble.next_to(randy,LEFT+UP)
        bubble.add_content(light_indicator)
        self.wait()
        self.play(
            randy.change, "wave_2",
            ShowCreation(bubble),
            FadeIn(light_indicator)
        )

        light_sources = []


        euler_sum_above = TexMobject("1", "+", "{1\over 4}", 
            "+", "{1\over 9}", "+", "{1\over 16}", "+", "{1\over 25}", "+", "{1\over 36}")

        for (i,term) in zip(range(len(euler_sum_above)),euler_sum_above):
            #horizontal alignment with tick marks
            term.next_to(self.number_line.number_to_point(0.5*i+1),UP,buff = 2)
            # vertical alignment with light indicator
            old_y = term.get_center()[1]
            new_y = light_indicator.get_center()[1]
            term.shift([0,new_y - old_y,0])
            


        for i in range(1,NUM_CONES+1):
            light_source = LightSource(
                opacity_function = inverse_quadratic(1,AMBIENT_SCALE,1),
                num_levels = NUM_LEVELS,
                radius = AMBIENT_RADIUS,
            )
            point = self.number_line.number_to_point(i)
            light_source.move_source_to(point)
            light_sources.append(light_source)

        self.wait()
        for ls in light_sources:
            self.add_foreground_mobject(ls.lighthouse)

        light_indicator.set_intensity(0)

        intensities = np.cumsum(np.array([1./n**2 for n in range(1,NUM_CONES+1)]))
        opacities = intensities * light_indicator.opacity_for_unit_intensity

        self.remove_foreground_mobjects(light_indicator)


        # slowly switch on visible light cones and increment indicator
        for (i,light_source) in zip(range(NUM_VISIBLE_CONES),light_sources[:NUM_VISIBLE_CONES]):
            indicator_start_time = 1.0 * (i+1) * SWITCH_ON_RUN_TIME/light_source.radius * self.number_line.unit_size
            indicator_stop_time = indicator_start_time + INDICATOR_UPDATE_TIME
            indicator_rate_func = squish_rate_func(
                smooth,indicator_start_time,indicator_stop_time)
            self.play(
                SwitchOn(light_source.ambient_light),
                FadeIn(euler_sum_above[2*i], run_time = SWITCH_ON_RUN_TIME,
                    rate_func = indicator_rate_func),
                FadeIn(euler_sum_above[2*i - 1], run_time = SWITCH_ON_RUN_TIME,
                    rate_func = indicator_rate_func),
                # this last line *technically* fades in the last term, but it is off-screen
                ChangeDecimalToValue(light_indicator.reading,intensities[i],
                    rate_func = indicator_rate_func, run_time = SWITCH_ON_RUN_TIME),
                ApplyMethod(light_indicator.foreground.set_fill,None,opacities[i],
                    rate_func = indicator_rate_func, run_time = SWITCH_ON_RUN_TIME)
            )

            if i == 0:
                self.wait()
                # move a copy out of the thought bubble for comparison
                light_indicator_copy = light_indicator.copy()
                old_y = light_indicator_copy.get_center()[1]
                new_y = self.number_line.get_center()[1]
                self.play(
                    light_indicator_copy.shift,[0, new_y - old_y,0]
                )

            self.wait()

        self.wait()

        # quickly switch on off-screen light cones and increment indicator
        for (i,light_source) in zip(range(NUM_VISIBLE_CONES,NUM_CONES),light_sources[NUM_VISIBLE_CONES:NUM_CONES]):
            indicator_start_time = 0.5 * (i+1) * FAST_SWITCH_ON_RUN_TIME/light_source.radius * self.number_line.unit_size
            indicator_stop_time = indicator_start_time + FAST_INDICATOR_UPDATE_TIME
            indicator_rate_func = squish_rate_func(#smooth, 0.8, 0.9)
                smooth,indicator_start_time,indicator_stop_time)
            self.play(
                SwitchOn(light_source.ambient_light, run_time = FAST_SWITCH_ON_RUN_TIME),
                ChangeDecimalToValue(light_indicator.reading,intensities[i-1],
                    rate_func = indicator_rate_func, run_time = FAST_SWITCH_ON_RUN_TIME),
                ApplyMethod(light_indicator.foreground.set_fill,None,opacities[i-1])
            )


        # show limit value in light indicator and an equals sign
        limit_reading = TexMobject("{\pi^2 \over 6}")
        limit_reading.move_to(light_indicator.reading)

        equals_sign = TexMobject("=")
        equals_sign.next_to(randy, UP)
        old_y = equals_sign.get_center()[1]
        new_y = euler_sum_above.get_center()[1]
        equals_sign.shift([0,new_y - old_y,0])

        self.play(
            FadeOut(light_indicator.reading),
            FadeIn(limit_reading),
            FadeIn(equals_sign),
        )

            

        self.wait()

        





















class SingleLighthouseScene(PiCreatureScene):

    def construct(self):

        self.setup_elements()
        self.setup_angle() # spotlight and angle msmt change when screen rotates
        self.rotate_screen()
        self.morph_lighthouse_into_sun()


    def setup_elements(self):

        self.remove(self.get_primary_pi_creature())

        SCREEN_SIZE = 3.0
        DISTANCE_FROM_LIGHTHOUSE = 10.0
        source_point = [-DISTANCE_FROM_LIGHTHOUSE/2,0,0]
        observer_point = [DISTANCE_FROM_LIGHTHOUSE/2,0,0]

        # Light source

        self.light_source = LightSource(
            opacity_function = inverse_quadratic(1,SPOTLIGHT_SCALE,1),
            num_levels = NUM_LEVELS,
            radius = 10,
            max_opacity_ambient = AMBIENT_FULL,
            max_opacity_spotlight = SPOTLIGHT_FULL,

        )

        self.light_source.move_source_to(source_point)


        # Pi Creature

        morty = self.get_primary_pi_creature()
        morty.scale(0.5)
        morty.move_to(observer_point)
        morty.shift(2*OUT)
        self.add_foreground_mobject(morty)

        self.add(self.light_source.lighthouse)

        self.play(
            SwitchOn(self.light_source.ambient_light)
        )

        # Screen

        self.screen = Rectangle(
            width = 0.06,
            height = 2,
            mark_paths_closed = True,
            fill_color = WHITE,
            fill_opacity = 1.0,
            stroke_width = 0.0
        )

        self.screen.rotate(-TAU/6)
        self.screen.next_to(morty,LEFT)

        self.light_source.set_screen(self.screen)

        # Animations

        self.play(FadeIn(self.screen))

        #self.light_source.set_max_opacity_spotlight(0.001)
        #self.play(SwitchOn(self.light_source.spotlight))


        self.wait()




        # just calling .dim_ambient via ApplyMethod does not work, why?
        dimmed_ambient_light = self.light_source.ambient_light.deepcopy()
        dimmed_ambient_light.dimming(AMBIENT_DIMMED)
        self.light_source.update_shadow()

        self.play(
            FadeIn(self.light_source.shadow),
        )
        self.add_foreground_mobject(self.light_source.shadow)
        self.add_foreground_mobject(morty)

        self.play(
            self.light_source.dim_ambient,
            #Transform(self.light_source.ambient_light,dimmed_ambient_light),
            #self.light_source.set_max_opacity_spotlight,1.0,
        )
        self.play(
            FadeIn(self.light_source.spotlight)
        )

        self.screen_tracker = ScreenTracker(self.light_source)
        self.add(self.screen_tracker)

        self.wait()




    def setup_angle(self):

        self.wait()

        
        pointing_screen_at_source = Rotate(self.screen,TAU/6)
        self.play(pointing_screen_at_source)

        # angle msmt (arc)

        arc_angle = self.light_source.spotlight.opening_angle()
        # draw arc arrows to show the opening angle
        self.angle_arc = Arc(radius = 5, start_angle = self.light_source.spotlight.start_angle(),
            angle = self.light_source.spotlight.opening_angle(), tip_length = ARC_TIP_LENGTH)
        #angle_arc.add_tip(at_start = True, at_end = True)
        self.angle_arc.move_arc_center_to(self.light_source.get_source_point())
        

        # angle msmt (decimal number)

        self.angle_indicator = DecimalNumber(arc_angle / DEGREES,
            num_decimal_points = 0,
            unit = "^\\circ",
            fill_opacity = 1.0,
            fill_color = WHITE)
        self.angle_indicator.next_to(self.angle_arc,RIGHT)

        angle_update_func = lambda x: self.light_source.spotlight.opening_angle() / DEGREES
        ca1 = ContinualChangingDecimal(self.angle_indicator,angle_update_func)
        self.add(ca1)

        ca2 = AngleUpdater(self.angle_arc, self.light_source.spotlight)
        self.add(ca2)

        self.play(
            ShowCreation(self.angle_arc),
            ShowCreation(self.angle_indicator)
        )

        self.wait()

    def rotate_screen(self):



        self.play(Rotate(self.light_source.spotlight.screen, TAU/8))
        self.play(Rotate(self.light_source.spotlight.screen, -TAU/4))

        self.play(Rotate(self.light_source.spotlight.screen, TAU/8))

        self.wait()

        self.play(Rotate(self.light_source.spotlight.screen, -TAU/4))

        self.wait()

        self.play(Rotate(self.light_source.spotlight.screen, TAU/4))

### The following is supposed to morph the scene into the Earth scene,
### but it doesn't work


    def morph_lighthouse_into_sun(self):



        sun_position = [-100,0,0]


        self.play(
            FadeOut(self.angle_arc),
            FadeOut(self.angle_indicator)
        )
        self.wait()

        self.sun = self.light_source.deepcopy()

        #self.sun.num_levels = NUM_LEVELS,
        #self.sun.set_radius(150)
        #self.sun.set_max_opacity_ambient(AMBIENT_FULL)
        


        self.sun.spotlight.change_opacity_function(lambda r: 0.5)
        self.sun.set_radius(150)
        self.sun.move_source_to(sun_position)

        #self.sun.update()

        #self.add(self.sun)
        self.wait()
        # temporarily remove the screen tracker while we move the source
        #self.remove(self.screen_tracker)

        #print self.sun.spotlight.get_source_point()

        self.play(
             #self.light_source.spotlight.move_source_to,sun_position,
             Transform(self.light_source,self.sun)
        )

        #self.add(ScreenTracker(self.sun))

        self.wait()




 














class EarthScene(Scene):

    def construct(self):

        SCREEN_THICKNESS = 10

        self.screen_height = 2.0
        self.brightness_rect_height = 1.0

        # screen
        self.screen = VMobject(stroke_color = WHITE, stroke_width = SCREEN_THICKNESS)
        self.screen.set_points_as_corners([
            [0,-self.screen_height/2,0],
            [0,self.screen_height/2,0]
        ])

        # Earth

        earth_center_x = 2
        earth_center = [earth_center_x,0,0]
        earth_radius = 3
        earth = Circle(radius = earth_radius)
        earth.add(self.screen)
        earth.move_to(earth_center)
        #self.remove(self.screen_tracker)

        theta0 = 70 * DEGREES
        dtheta = 10 * DEGREES
        theta1 = theta0 + dtheta
        theta = (theta0 + theta1)/2

        self.add_foreground_mobject(self.screen)

        # background Earth
        background_earth = SVGMobject(
            file_name = "earth",
            width = 2 * earth_radius,
            fill_color = BLUE,
        )
        background_earth.move_to(earth_center)
        # Morty

        morty = Mortimer().scale(0.5).next_to(self.screen, RIGHT, buff = 1.5)
        self.add_foreground_mobject(morty)


        # Light source (far-away Sun)

        sun_position = [-100,0,0]

        self.sun = LightSource(
            opacity_function = lambda r : 0.5,
            max_opacity_ambient = 0,
            max_opacity_spotlight = 0.5,
            num_levels = NUM_LEVELS,
            radius = 150,
            screen = self.screen
        )

        self.sun.move_source_to(sun_position)


        # Add elements to scene

        self.add(self.sun,self.screen)
        self.bring_to_back(self.sun.shadow)
        screen_tracker = ScreenTracker(self.sun)

        self.add(screen_tracker)
        
        self.wait()

        self.play(
            FadeIn(earth),
            FadeIn(background_earth)
        )
        self.add_foreground_mobject(earth)
        self.add_foreground_mobject(self.screen)


        # move screen onto Earth
        screen_on_earth = self.screen.deepcopy()
        screen_on_earth.rotate(-theta)
        screen_on_earth.scale(0.3)
        screen_on_earth.move_to(np.array([
            earth_center_x - earth_radius * np.cos(theta),
            earth_radius * np.sin(theta),
            0]))

        polar_morty = morty.copy().scale(0.5).next_to(screen_on_earth,DOWN,buff = 0.5)
        polar_morty.highlight(BLUE_C)

        self.play(
            Transform(self.screen, screen_on_earth),
            Transform(morty,polar_morty)
        )

        self.wait()


        tropical_morty = polar_morty.copy()
        tropical_morty.move_to(np.array([0,0,0]))
        tropical_morty.highlight(RED)

        morty.target = tropical_morty

        # move screen to equator

        self.play(
            Rotate(earth, theta0 + dtheta/2,run_time = 3),
            MoveToTarget(morty, path_arc = 70*DEGREES, run_time = 3),
        )

























class ScreenShapingScene(ThreeDScene):


    # TODO: Morph from Earth Scene into this scene

    def construct(self):

        #self.force_skipping()
        self.setup_elements()
        self.deform_screen()
        self.create_brightness_rect()
        self.slant_screen()
        self.unslant_screen()
        self.left_shift_screen_while_showing_light_indicator()
        self.add_distance_arrow()
        self.right_shift_screen_while_showing_light_indicator_and_distance_arrow()
        self.left_shift_again()
        #self.revert_to_original_skipping_status()
        
        self.morph_into_3d()
        self.prove_inverse_square_law()


    def setup_elements(self):

        SCREEN_THICKNESS = 10

        self.screen_height = 1.0
        self.brightness_rect_height = 1.0

        # screen
        self.screen = Line([3,-self.screen_height/2,0],[3,self.screen_height/2,0],
            path_arc = 0, num_arc_anchors = 10)
        
        # light source
        self.light_source = LightSource(
            opacity_function = inverse_quadratic(1,5,1),
            num_levels = NUM_LEVELS,
            radius = 10,
            max_opacity = 0.2
            #screen = self.screen
        )
        self.light_source.set_max_opacity_spotlight(0.2)

        self.light_source.set_screen(self.screen)
        self.light_source.move_source_to([-5,0,0])

        # abbreviations
        self.ambient_light = self.light_source.ambient_light
        self.spotlight = self.light_source.spotlight
        self.lighthouse = self.light_source.lighthouse

        
        #self.add_foreground_mobject(self.light_source.shadow)

        # Morty
        self.morty = Mortimer().scale(0.3).next_to(self.screen, RIGHT, buff = 0.5)

        # Add everything to the scene
        self.add(self.lighthouse)
        
        self.wait()
        self.play(FadeIn(self.screen))
        self.wait()

        self.add_foreground_mobject(self.screen)
        self.add_foreground_mobject(self.morty)

        self.play(SwitchOn(self.ambient_light))

        self.play(
            SwitchOn(self.spotlight),
            self.light_source.dim_ambient
        )

        screen_tracker = ScreenTracker(self.light_source)
        self.add(screen_tracker)


        self.wait()



    def deform_screen(self):

        self.wait()

        self.play(ApplyMethod(self.screen.set_path_arc, 45 * DEGREES))
        self.play(ApplyMethod(self.screen.set_path_arc, -90 * DEGREES))
        self.play(ApplyMethod(self.screen.set_path_arc, 0))




    def create_brightness_rect(self):

        # in preparation for the slanting, create a rectangle that shows the brightness

        # a rect a zero width overlaying the screen
        # so we can morph it into the brightness rect above
        brightness_rect0 = Rectangle(width = 0,
            height = self.screen_height).move_to(self.screen.get_center())
        self.add_foreground_mobject(brightness_rect0)

        self.brightness_rect = Rectangle(width = self.brightness_rect_height,
            height = self.brightness_rect_height, fill_color = YELLOW, fill_opacity = 0.5)

        self.brightness_rect.next_to(self.screen, UP, buff = 1)

        self.play(
            ReplacementTransform(brightness_rect0,self.brightness_rect)
        )

        self.unslanted_screen = self.screen.deepcopy()
        self.unslanted_brightness_rect = self.brightness_rect.copy()
        # for unslanting the screen later


    def slant_screen(self):

        SLANTING_AMOUNT = 0.1

        lower_screen_point, upper_screen_point = self.screen.get_start_and_end()

        lower_slanted_screen_point = interpolate(
            lower_screen_point, self.spotlight.get_source_point(), SLANTING_AMOUNT
        )
        upper_slanted_screen_point = interpolate(
            upper_screen_point, self.spotlight.get_source_point(), -SLANTING_AMOUNT
        )

        self.slanted_brightness_rect = self.brightness_rect.copy()
        self.slanted_brightness_rect.width *= 2
        self.slanted_brightness_rect.generate_points()
        self.slanted_brightness_rect.set_fill(opacity = 0.25)

        self.slanted_screen = Line(lower_slanted_screen_point,upper_slanted_screen_point,
            path_arc = 0, num_arc_anchors = 10)
        self.slanted_brightness_rect.move_to(self.brightness_rect.get_center())

        self.play(
             Transform(self.screen,self.slanted_screen),
             Transform(self.brightness_rect,self.slanted_brightness_rect),
        )



    def unslant_screen(self):

        self.wait()        
        self.play(
            Transform(self.screen,self.unslanted_screen),
            Transform(self.brightness_rect,self.unslanted_brightness_rect),
        )




    def left_shift_screen_while_showing_light_indicator(self):

        # Scene 5: constant screen size, changing opening angle

        OPACITY_FOR_UNIT_INTENSITY = 1

        # let's use an actual light indicator instead of just rects

        self.indicator_intensity = 0.25
        indicator_height = 1.25 * self.screen_height

        self.indicator = LightIndicator(radius = indicator_height/2,
            opacity_for_unit_intensity = OPACITY_FOR_UNIT_INTENSITY,
            color = LIGHT_COLOR,
            precision = 2)
        self.indicator.set_intensity(self.indicator_intensity)

        self.indicator.move_to(self.brightness_rect.get_center())

        self.play(
            FadeOut(self.brightness_rect),
            FadeIn(self.indicator)
        )

        # Here some digits of the indicator disappear...

        self.add_foreground_mobject(self.indicator.reading)


        self.unit_indicator_intensity = 1.0 # intensity at distance 1
                                            # (where we are about to move to)

        self.left_shift = (self.screen.get_center()[0] - self.spotlight.get_source_point()[0])/2

        self.play(
            self.screen.shift,[-self.left_shift,0,0],
            self.morty.shift,[-self.left_shift,0,0],
            self.indicator.shift,[-self.left_shift,0,0],
            self.indicator.set_intensity,self.unit_indicator_intensity,
        )
        


    def add_distance_arrow(self):

        # distance arrow (length 1)
        left_x = self.spotlight.get_source_point()[0]
        right_x = self.screen.get_center()[0]
        arrow_y = -2
        arrow1 = Arrow([left_x,arrow_y,0],[right_x,arrow_y,0])
        arrow2 = Arrow([right_x,arrow_y,0],[left_x,arrow_y,0])
        arrow1.set_fill(color = WHITE)
        arrow2.set_fill(color = WHITE)
        distance_decimal = Integer(1).next_to(arrow1,DOWN)
        self.arrow = VGroup(arrow1, arrow2,distance_decimal)
        self.add(self.arrow)


        # distance arrow (length 2)
        # will be morphed into
        self.distance_to_source = right_x - left_x
        new_right_x = left_x + 2 * self.distance_to_source
        new_arrow1 = Arrow([left_x,arrow_y,0],[new_right_x,arrow_y,0])
        new_arrow2 = Arrow([new_right_x,arrow_y,0],[left_x,arrow_y,0])
        new_arrow1.set_fill(color = WHITE)
        new_arrow2.set_fill(color = WHITE)
        new_distance_decimal = Integer(2).next_to(new_arrow1,DOWN)
        self.new_arrow = VGroup(new_arrow1, new_arrow2, new_distance_decimal)
        # don't add it yet


    def right_shift_screen_while_showing_light_indicator_and_distance_arrow(self):

        self.wait()

        self.play(
            ReplacementTransform(self.arrow,self.new_arrow),
            ApplyMethod(self.screen.shift,[self.distance_to_source,0,0]),
            ApplyMethod(self.indicator.shift,[self.left_shift,0,0]),
            
            ApplyMethod(self.indicator.set_intensity,self.indicator_intensity),
            # this should trigger ChangingDecimal, but it doesn't
            # maybe bc it's an anim within an anim?

            ApplyMethod(self.morty.shift,[self.distance_to_source,0,0]),
        )


    def left_shift_again(self):

        self.wait()

        self.play(
            ReplacementTransform(self.new_arrow,self.arrow),
            ApplyMethod(self.screen.shift,[-self.distance_to_source,0,0]),
            #ApplyMethod(self.indicator.shift,[-self.left_shift,0,0]),
            ApplyMethod(self.indicator.set_intensity,self.unit_indicator_intensity),
            ApplyMethod(self.morty.shift,[-self.distance_to_source,0,0]),
        )

    def morph_into_3d(self):


        self.play(FadeOut(self.morty))

        axes = ThreeDAxes()
        self.add(axes)

        phi0 = self.camera.get_phi() # default is 0 degs
        theta0 = self.camera.get_theta() # default is -90 degs
        distance0 = self.camera.get_distance()

        phi1 = 60 * DEGREES # angle from zenith (0 to 180)
        theta1 = -135 * DEGREES # azimuth (0 to 360)
        distance1 = distance0
        target_point = self.camera.get_spherical_coords(phi1, theta1, distance1)

        dphi = phi1 - phi0
        dtheta = theta1 - theta0

        camera_target_point = target_point # self.camera.get_spherical_coords(45 * DEGREES, -60 * DEGREES)
        projection_direction = self.camera.spherical_coords_to_point(phi1,theta1, 1)

        new_screen0 = Rectangle(height = self.screen_height,
            width = 0.1, stroke_color = RED, fill_color = RED, fill_opacity = 1)
        new_screen0.rotate(TAU/4,axis = DOWN)
        new_screen0.move_to(self.screen.get_center())
        self.add(new_screen0)
        self.remove(self.screen)
        self.light_source.set_screen(new_screen0)

        self.light_source.set_camera(self.camera)


        new_screen = Rectangle(height = self.screen_height,
            width = self.screen_height, stroke_color = RED, fill_color = RED, fill_opacity = 1)
        new_screen.rotate(TAU/4,axis = DOWN)
        new_screen.move_to(self.screen.get_center())

        self.add_foreground_mobject(self.ambient_light)
        self.add_foreground_mobject(self.spotlight)
        self.add_foreground_mobject(self.light_source.shadow)

        self.play(
             ApplyMethod(self.camera.rotation_mobject.move_to, camera_target_point),
             
<<<<<<< HEAD
=======
        )
        self.remove(self.spotlight)

        self.play(Transform(new_screen0,new_screen))

        self.wait()

        self.unit_screen = new_screen0 # better name



    def prove_inverse_square_law(self):

        def orientate(mob):
            mob.move_to(self.unit_screen)
            mob.rotate(TAU/4, axis = LEFT)
            mob.rotate(TAU/4, axis = OUT)
            mob.rotate(TAU/2, axis = LEFT)
            return mob

        unit_screen_copy = self.unit_screen.copy()
        fourfold_screen = self.unit_screen.copy()
        fourfold_screen.scale(2,about_point = self.light_source.get_source_point())

        self.remove(self.spotlight)


        reading1 = TexMobject("1")
        orientate(reading1)

        self.play(FadeIn(reading1))
        self.wait()
        self.play(FadeOut(reading1))
        

        self.play(
            Transform(self.unit_screen, fourfold_screen)
        )

        reading21 = TexMobject("{1\over 4}").scale(0.8)
        orientate(reading21)
        reading22 = reading21.deepcopy()
        reading23 = reading21.deepcopy()
        reading24 = reading21.deepcopy()
        reading21.shift(0.5*OUT + 0.5*UP)
        reading22.shift(0.5*OUT + 0.5*DOWN)
        reading23.shift(0.5*IN + 0.5*UP)
        reading24.shift(0.5*IN + 0.5*DOWN)


        corners = fourfold_screen.get_anchors()
        midpoint1 = (corners[0] + corners[1])/2
        midpoint2 = (corners[1] + corners[2])/2
        midpoint3 = (corners[2] + corners[3])/2
        midpoint4 = (corners[3] + corners[0])/2
        midline1 = Line(midpoint1, midpoint3)
        midline2 = Line(midpoint2, midpoint4)

        self.play(
            ShowCreation(midline1),
            ShowCreation(midline2)
        )

        self.play(
            FadeIn(reading21),
            FadeIn(reading22),
            FadeIn(reading23),
            FadeIn(reading24),
        )

        self.wait()

        self.play(
            FadeOut(reading21),
            FadeOut(reading22),
            FadeOut(reading23),
            FadeOut(reading24),
            FadeOut(midline1),
            FadeOut(midline2)
>>>>>>> 123b4529
        )
        self.remove(self.spotlight)

        self.play(Transform(new_screen0,new_screen))

        ninefold_screen = unit_screen_copy.copy()
        ninefold_screen.scale(3,about_point = self.light_source.get_source_point())

        self.play(
            Transform(self.unit_screen, ninefold_screen)
        )

        reading31 = TexMobject("{1\over 9}").scale(0.8)
        orientate(reading31)
        reading32 = reading31.deepcopy()
        reading33 = reading31.deepcopy()
        reading34 = reading31.deepcopy()
        reading35 = reading31.deepcopy()
        reading36 = reading31.deepcopy()
        reading37 = reading31.deepcopy()
        reading38 = reading31.deepcopy()
        reading39 = reading31.deepcopy()
        reading31.shift(IN + UP)
        reading32.shift(IN)
        reading33.shift(IN + DOWN)
        reading34.shift(UP)
        reading35.shift(ORIGIN)
        reading36.shift(DOWN)
        reading37.shift(OUT + UP)
        reading38.shift(OUT)
        reading39.shift(OUT + DOWN)

        corners = ninefold_screen.get_anchors()
        midpoint11 = (2*corners[0] + corners[1])/3
        midpoint12 = (corners[0] + 2*corners[1])/3
        midpoint21 = (2*corners[1] + corners[2])/3
        midpoint22 = (corners[1] + 2*corners[2])/3
        midpoint31 = (2*corners[2] + corners[3])/3
        midpoint32 = (corners[2] + 2*corners[3])/3
        midpoint41 = (2*corners[3] + corners[0])/3
        midpoint42 = (corners[3] + 2*corners[0])/3
        midline11 = Line(midpoint11, midpoint32)
        midline12 = Line(midpoint12, midpoint31)
        midline21 = Line(midpoint21, midpoint42)
        midline22 = Line(midpoint22, midpoint41)

        self.play(
            ShowCreation(midline11),
            ShowCreation(midline12),
            ShowCreation(midline21),
            ShowCreation(midline22),
        )

        self.play(
            FadeIn(reading31),
            FadeIn(reading32),
            FadeIn(reading33),
            FadeIn(reading34),
            FadeIn(reading35),
            FadeIn(reading36),
            FadeIn(reading37),
            FadeIn(reading38),
            FadeIn(reading39),
        )




class IndicatorScalingScene(Scene):

    def construct(self):

        unit_intensity = 0.6

        indicator1 = LightIndicator(show_reading = False, color = LIGHT_COLOR)
        indicator1.set_intensity(unit_intensity)
        reading1 = TexMobject("1")
        reading1.move_to(indicator1)
        

        indicator2 = LightIndicator(show_reading = False, color = LIGHT_COLOR)
        indicator2.shift(2*RIGHT)
        indicator2.set_intensity(unit_intensity/4)
        reading2 = TexMobject("{1\over 4}").scale(0.8)
        reading2.move_to(indicator2)

        indicator3 = LightIndicator(show_reading = False, color = LIGHT_COLOR)
        indicator3.shift(4*RIGHT)
        indicator3.set_intensity(unit_intensity/9)
        reading3 = TexMobject("{1\over 9}").scale(0.8)
        reading3.move_to(indicator3)

        
        self.play(FadeIn(indicator1))
        self.play(FadeIn(reading1))
        self.wait()
        self.play(FadeOut(reading1))
        self.play(Transform(indicator1, indicator2))
        self.play(FadeIn(reading2))
        self.wait()
        self.play(FadeOut(reading2))
        self.play(Transform(indicator1, indicator3))
        self.play(FadeIn(reading3))
        self.wait()

        self.unit_screen = new_screen0 # better name



    def prove_inverse_square_law(self):

        def orientate(mob):
            mob.move_to(self.unit_screen)
            mob.rotate(TAU/4, axis = LEFT)
            mob.rotate(TAU/4, axis = OUT)
            mob.rotate(TAU/2, axis = LEFT)
            return mob

        unit_screen_copy = self.unit_screen.copy()
        fourfold_screen = self.unit_screen.copy()
        fourfold_screen.scale(2,about_point = self.light_source.get_source_point())

        self.remove(self.spotlight)


        reading1 = TexMobject("1")
        orientate(reading1)

        self.play(FadeIn(reading1))
        self.wait()
        self.play(FadeOut(reading1))
        

        self.play(
            Transform(self.unit_screen, fourfold_screen)
        )

        reading21 = TexMobject("{1\over 4}").scale(0.8)
        orientate(reading21)
        reading22 = reading21.deepcopy()
        reading23 = reading21.deepcopy()
        reading24 = reading21.deepcopy()
        reading21.shift(0.5*OUT + 0.5*UP)
        reading22.shift(0.5*OUT + 0.5*DOWN)
        reading23.shift(0.5*IN + 0.5*UP)
        reading24.shift(0.5*IN + 0.5*DOWN)


        corners = fourfold_screen.get_anchors()
        midpoint1 = (corners[0] + corners[1])/2
        midpoint2 = (corners[1] + corners[2])/2
        midpoint3 = (corners[2] + corners[3])/2
        midpoint4 = (corners[3] + corners[0])/2
        midline1 = Line(midpoint1, midpoint3)
        midline2 = Line(midpoint2, midpoint4)

        self.play(
            ShowCreation(midline1),
            ShowCreation(midline2)
        )

        self.play(
            FadeIn(reading21),
            FadeIn(reading22),
            FadeIn(reading23),
            FadeIn(reading24),
        )

        self.wait()

        self.play(
            FadeOut(reading21),
            FadeOut(reading22),
            FadeOut(reading23),
            FadeOut(reading24),
            FadeOut(midline1),
            FadeOut(midline2)
        )

        ninefold_screen = unit_screen_copy.copy()
        ninefold_screen.scale(3,about_point = self.light_source.get_source_point())

        self.play(
            Transform(self.unit_screen, ninefold_screen)
        )

        reading31 = TexMobject("{1\over 9}").scale(0.8)
        orientate(reading31)
        reading32 = reading31.deepcopy()
        reading33 = reading31.deepcopy()
        reading34 = reading31.deepcopy()
        reading35 = reading31.deepcopy()
        reading36 = reading31.deepcopy()
        reading37 = reading31.deepcopy()
        reading38 = reading31.deepcopy()
        reading39 = reading31.deepcopy()
        reading31.shift(IN + UP)
        reading32.shift(IN)
        reading33.shift(IN + DOWN)
        reading34.shift(UP)
        reading35.shift(ORIGIN)
        reading36.shift(DOWN)
        reading37.shift(OUT + UP)
        reading38.shift(OUT)
        reading39.shift(OUT + DOWN)

        corners = ninefold_screen.get_anchors()
        midpoint11 = (2*corners[0] + corners[1])/3
        midpoint12 = (corners[0] + 2*corners[1])/3
        midpoint21 = (2*corners[1] + corners[2])/3
        midpoint22 = (corners[1] + 2*corners[2])/3
        midpoint31 = (2*corners[2] + corners[3])/3
        midpoint32 = (corners[2] + 2*corners[3])/3
        midpoint41 = (2*corners[3] + corners[0])/3
        midpoint42 = (corners[3] + 2*corners[0])/3
        midline11 = Line(midpoint11, midpoint32)
        midline12 = Line(midpoint12, midpoint31)
        midline21 = Line(midpoint21, midpoint42)
        midline22 = Line(midpoint22, midpoint41)

        self.play(
            ShowCreation(midline11),
            ShowCreation(midline12),
            ShowCreation(midline21),
            ShowCreation(midline22),
        )

        self.play(
            FadeIn(reading31),
            FadeIn(reading32),
            FadeIn(reading33),
            FadeIn(reading34),
            FadeIn(reading35),
            FadeIn(reading36),
            FadeIn(reading37),
            FadeIn(reading38),
            FadeIn(reading39),
        )




class IndicatorScalingScene(Scene):

    def construct(self):

        unit_intensity = 0.6

        indicator1 = LightIndicator(show_reading = False, color = LIGHT_COLOR)
        indicator1.set_intensity(unit_intensity)
        reading1 = TexMobject("1")
        reading1.move_to(indicator1)
        

        indicator2 = LightIndicator(show_reading = False, color = LIGHT_COLOR)
        indicator2.shift(2*RIGHT)
        indicator2.set_intensity(unit_intensity/4)
        reading2 = TexMobject("{1\over 4}").scale(0.8)
        reading2.move_to(indicator2)

        indicator3 = LightIndicator(show_reading = False, color = LIGHT_COLOR)
        indicator3.shift(4*RIGHT)
        indicator3.set_intensity(unit_intensity/9)
        reading3 = TexMobject("{1\over 9}").scale(0.8)
        reading3.move_to(indicator3)

        
        self.play(FadeIn(indicator1))
        self.play(FadeIn(reading1))
        self.wait()
        self.play(FadeOut(reading1))
        self.play(Transform(indicator1, indicator2))
        self.play(FadeIn(reading2))
        self.wait()
        self.play(FadeOut(reading2))
        self.play(Transform(indicator1, indicator3))
        self.play(FadeIn(reading3))
        self.wait()






class BackToEulerSumScene(PiCreatureScene):

   
    def construct(self):
        self.remove(self.get_primary_pi_creature())

        NUM_CONES = 7
        NUM_VISIBLE_CONES = 6
        INDICATOR_RADIUS = 0.5
        OPACITY_FOR_UNIT_INTENSITY = 1.0

        self.number_line = NumberLine(
            x_min = 0,
            color = WHITE,
            number_at_center = 1.6,
            stroke_width = 1,
            numbers_with_elongated_ticks = range(1,5),
            numbers_to_show = range(1,5),
            unit_size = 2,
            tick_frequency = 0.2,
            line_to_number_buff = LARGE_BUFF,
            label_direction = UP,
        )

        self.number_line.label_direction = DOWN
        #self.number_line.shift(3*UP)

        self.number_line_labels = self.number_line.get_number_mobjects()
        self.add(self.number_line,self.number_line_labels)
        self.wait()

        origin_point = self.number_line.number_to_point(0)

        self.default_pi_creature_class = Randolph
        randy = self.get_primary_pi_creature()

        randy.scale(0.5)
        randy.flip()
        right_pupil = randy.pupils[1]
        randy.next_to(origin_point, LEFT, buff = 0, submobject_to_align = right_pupil)

        randy_copy = randy.copy()
        randy_copy.target = randy.copy().shift(DOWN)



        bubble = ThoughtBubble(direction = RIGHT,
                            width = 4, height = 3,
                            file_name = "Bubbles_thought.svg")
        bubble.next_to(randy,LEFT+UP)
        bubble.set_fill(color = BLACK, opacity = 1)
        
        self.play(
            randy.change, "wave_2",
            ShowCreation(bubble),
        )


        euler_sum = TexMobject("1", "+", "{1\over 4}", 
            "+", "{1\over 9}", "+", "{1\over 16}", "+", "{1\over 25}", "+", "\cdots", " ")
        # the last entry is a dummy element which makes looping easier
        # used just for putting the fractions into the light indicators
            
        intensities = np.array([1./(n+1)**2 for n in range(NUM_CONES)])
        opacities = intensities * OPACITY_FOR_UNIT_INTENSITY

        # repeat:

        # fade in lighthouse
        # switch on / fade in ambient light
        # show creation / write light indicator
        # move indicator onto origin
            # while morphing and dimming
        # move indicator into thought bubble
            # while indicators already inside shift to the back
            # and while term appears in the series below

        point = self.number_line.number_to_point(1)
        v = point - self.number_line.number_to_point(0)
        light_source = LightSource()
        light_source.move_source_to(point)
        #light_source.ambient_light.move_source_to(point)
        #light_source.lighthouse.move_to(point)

        self.play(FadeIn(light_source.lighthouse))
        self.play(SwitchOn(light_source.ambient_light))


        # create an indicator that will move along the number line
        indicator = LightIndicator(color = LIGHT_COLOR,
                radius = INDICATOR_RADIUS,
                opacity_for_unit_intensity = OPACITY_FOR_UNIT_INTENSITY,
                show_reading = False
        )
        indicator_reading = euler_sum[0]
        indicator_reading.scale_to_fit_height(0.5 * indicator.get_height())
        indicator_reading.move_to(indicator.get_center())
        indicator.add(indicator_reading)
        indicator.tex_reading = indicator_reading
        # the TeX reading is too bright at full intensity
        indicator.tex_reading.set_fill(color = BLACK)
        indicator.foreground.set_fill(None,opacities[0])


        indicator.move_to(point)
        indicator.set_intensity(intensities[0])

        self.play(FadeIn(indicator))
        self.add_foreground_mobject(indicator)
        
        collection_point = np.array([-6.,2.,0.])
        left_shift = 0.2*LEFT
        collected_indicators = Mobject()


        for i in range(2, NUM_VISIBLE_CONES + 1):

            previous_point = self.number_line.number_to_point(i - 1)
            point = self.number_line.number_to_point(i)


            v = point - previous_point
            #print v
            # Create and position the target indicator (next on number line).
            indicator_target = indicator.deepcopy()
            indicator_target.shift(v)


            # Here we make a copy that will move into the thought bubble.
            bubble_indicator = indicator.deepcopy()
            # And its target
            bubble_indicator_target = bubble_indicator.deepcopy()
            bubble_indicator_target.set_intensity(intensities[i - 2])

            # give the target the appropriate reading
            euler_sum[2*i-4].move_to(bubble_indicator_target)
            bubble_indicator_target.remove(bubble_indicator_target.tex_reading)
            bubble_indicator_target.tex_reading = euler_sum[2*i-4].copy()
            bubble_indicator_target.add(bubble_indicator_target.tex_reading)
            # center it in the indicator

            if bubble_indicator_target.tex_reading.get_tex_string() != "1":
                bubble_indicator_target.tex_reading.scale_to_fit_height(0.8*indicator.get_height())
            # the target is less bright, possibly switch to a white text color
            if bubble_indicator_target.intensity < 0.7:
                bubble_indicator.tex_reading.set_fill(color = WHITE)

            # position the target in the thought bubble
            bubble_indicator_target.move_to(collection_point)


            self.add_foreground_mobject(bubble_indicator)


            self.wait()

            self.play(
                 Transform(bubble_indicator,bubble_indicator_target),
                 collected_indicators.shift,left_shift,
            )

            collected_indicators.add(bubble_indicator)

            new_light = light_source.deepcopy()
            w = new_light.get_source_point()
            new_light.move_source_to(w + (i-2)*v)
            w2 = new_light.get_source_point()
            
            self.add(new_light.lighthouse)
            self.play(
                  Transform(indicator,indicator_target),
                  new_light.lighthouse.shift,v,
            )
            new_light.move_source_to(w + (i-1)*v)
            new_light.lighthouse.move_to(w + (i-1)*v)

            self.play(SwitchOn(new_light.ambient_light),
            )


            

        # quickly switch on off-screen light cones
        for i in range(NUM_VISIBLE_CONES,NUM_CONES):
            indicator_start_time = 0.5 * (i+1) * FAST_SWITCH_ON_RUN_TIME/light_source.ambient_light.radius * self.number_line.unit_size
            indicator_stop_time = indicator_start_time + FAST_INDICATOR_UPDATE_TIME
            indicator_rate_func = squish_rate_func(#smooth, 0.8, 0.9)
                smooth,indicator_start_time,indicator_stop_time)
            ls = LightSource()
            point = point = self.number_line.number_to_point(i)
            ls.move_source_to(point)
            self.play(
                SwitchOn(ls.ambient_light, run_time = FAST_SWITCH_ON_RUN_TIME),
            )

        # and morph indicator stack into limit value

        sum_indicator = LightIndicator(color = LIGHT_COLOR,
                radius = INDICATOR_RADIUS,
                opacity_for_unit_intensity = OPACITY_FOR_UNIT_INTENSITY,
                show_reading = False
            )
        sum_indicator.set_intensity(intensities[0] * np.pi**2/6)
        sum_indicator_reading = TexMobject("{\pi^2 \over 6}")
        sum_indicator_reading.set_fill(color = BLACK)
        sum_indicator_reading.scale_to_fit_height(0.8 * sum_indicator.get_height())
        sum_indicator.add(sum_indicator_reading)
        sum_indicator.move_to(collection_point)

        self.play(
            FadeOut(collected_indicators),
            FadeIn(sum_indicator)
        )

            

        self.wait()





class TwoLightSourcesScene(PiCreatureScene):

    def construct(self):

        MAX_OPACITY = 0.4
        INDICATOR_RADIUS = 0.6
        OPACITY_FOR_UNIT_INTENSITY = 0.5

        morty = self.get_primary_pi_creature()
        morty.scale(0.3).flip()
        right_pupil = morty.pupils[1]
        morty.next_to(C, LEFT, buff = 0, submobject_to_align = right_pupil)

        horizontal = VMobject(stroke_width = 1)
        horizontal.set_points_as_corners([C,A])
        vertical = VMobject(stroke_width = 1)
        vertical.set_points_as_corners([C,B])

        self.play(
            ShowCreation(horizontal),
            ShowCreation(vertical)
        )

        indicator = LightIndicator(color = LIGHT_COLOR,
                radius = INDICATOR_RADIUS,
                opacity_for_unit_intensity = OPACITY_FOR_UNIT_INTENSITY,
                show_reading = True,
                precision = 2
        )

        indicator.next_to(morty,LEFT)

        self.play(
            Write(indicator)
        )


        ls1 = LightSource(radius = 20, num_levels = 50)
        ls2 = ls1.deepcopy()
        ls1.move_source_to(A)
        ls2.move_source_to(B)

        self.play(
            FadeIn(ls1.lighthouse),
            FadeIn(ls2.lighthouse),
            SwitchOn(ls1.ambient_light),
            SwitchOn(ls2.ambient_light)
        )

        distance1 = np.linalg.norm(C - ls1.get_source_point())
        intensity = ls1.ambient_light.opacity_function(distance1) / indicator.opacity_for_unit_intensity
        distance2 = np.linalg.norm(C - ls2.get_source_point())
        intensity += ls2.ambient_light.opacity_function(distance2) / indicator.opacity_for_unit_intensity

        self.play(
            UpdateLightIndicator(indicator,intensity)
        )

        self.wait()

        ls3 = ls1.deepcopy()
        ls3.move_to(np.array([6,3.5,0]))

        new_indicator = indicator.copy()
        new_indicator.light_source = ls3
        new_indicator.measurement_point = C
        self.add(new_indicator)
        self.play(
            indicator.shift, 2 * UP
        )



        #intensity = intensity_for_light_source(ls3)


        self.play(
            SwitchOff(ls1.ambient_light),
            #FadeOut(ls1.lighthouse),
            SwitchOff(ls2.ambient_light),
            #FadeOut(ls2.lighthouse),
            UpdateLightIndicator(new_indicator,0.0)
        )

        # create a *continual* animation for the replacement source
        updater = ContinualLightIndicatorUpdate(new_indicator)
        self.add(updater)

        self.play(
            SwitchOn(ls3.ambient_light),
            FadeIn(ls3.lighthouse),
            
        )

        self.wait()

        # move the light source around
        # TODO: moving along a path arc

        location = np.array([-3,-2.,0.])
        self.play(ls3.move_source_to,location)
        location = np.array([6.,1.,0.])
        self.play(ls3.move_source_to,location)
        location = np.array([5.,2.,0.])
        self.play(ls3.move_source_to,location)
        closer_location = interpolate(location, C, 0.5)
        self.play(ls3.move_source_to,closer_location)
        self.play(ls3.move_source_to,location)

        # maybe move in a circle around C using a loop?



        self.play(ls3.move_source_to,H)



        # draw lines to complete the geometric picture
        # and label the lengths

        line_a = VMobject()
        line_a.set_points_as_corners([B,C])
        line_b = VMobject()
        line_b.set_points_as_corners([A,C])
        line_c = VMobject()
        line_c.set_points_as_corners([A,B])
        line_h = VMobject()
        line_h.set_points_as_corners([H,C])

        label_a = TexMobject("a")
        label_a.next_to(line_a, LEFT, buff = 0.5)
        label_b = TexMobject("b")
        label_b.next_to(line_b, DOWN, buff = 0.5)
        label_h = TexMobject("h")
        label_h.next_to(line_h.get_center(), RIGHT, buff = 0.5)

        self.play(
            ShowCreation(line_a),
            Write(label_a)
        )

        self.play(
            ShowCreation(line_b),
            Write(label_b)
        )

        self.play(
            ShowCreation(line_c),
        )

        self.play(
            ShowCreation(line_h),
            Write(label_h)
        )


        # state the IPT
        theorem_location = np.array([3.,2.,0.])
        theorem = TexMobject("{1\over a^2} + {1\over b^2} = {1\over h^2}")
        theorem_name = TextMobject("Inverse Pythagorean Theorem")
        buffer = 1.2
        theorem_box = Rectangle(width = buffer*theorem.get_width(),
            height = buffer*theorem.get_height())

        theorem.move_to(theorem_location)
        theorem_box.move_to(theorem_location)
        theorem_name.next_to(theorem_box,UP)

        self.play(
            Write(theorem),
        )

        self.play(
            ShowCreation(theorem_box),
            Write(theorem_name),
        )



class IPTScene1(PiCreatureScene):

    def construct(self):

        show_detail = True

        SCREEN_SCALE = 0.1
        SCREEN_THICKNESS = 0.2


        # use the following for the zoomed inset
        if show_detail:
            self.camera.space_shape = (0.02 * SPACE_HEIGHT, 0.02 * SPACE_WIDTH)
            self.camera.space_center = C
            SCREEN_SCALE = 0.01
            SCREEN_THICKNESS = 0.02





        morty = self.get_primary_pi_creature()
        self.remove(morty)
        morty.scale(0.3).flip()
        right_pupil = morty.pupils[1]
        morty.next_to(C, LEFT, buff = 0, submobject_to_align = right_pupil)
        
        if not show_detail:
            self.add_foreground_mobject(morty)

        stroke_width = 6
        line_a = Line(B,C,stroke_width = stroke_width)
        line_b = Line(A,C,stroke_width = stroke_width)
        line_c = Line(A,B,stroke_width = stroke_width)
        line_h = Line(C,H,stroke_width = stroke_width)

        length_a = line_a.get_length()
        length_b = line_b.get_length()
        length_c = line_c.get_length()
        length_h = line_h.get_length()

        label_a = TexMobject("a")
        label_a.next_to(line_a, LEFT, buff = 0.5)
        label_b = TexMobject("b")
        label_b.next_to(line_b, DOWN, buff = 0.5)
        label_h = TexMobject("h")
        label_h.next_to(line_h.get_center(), RIGHT, buff = 0.5)

        self.add_foreground_mobject(line_a)
        self.add_foreground_mobject(line_b)
        self.add_foreground_mobject(line_c)
        self.add_foreground_mobject(line_h)
        self.add_foreground_mobject(label_a)
        self.add_foreground_mobject(label_b)
        self.add_foreground_mobject(label_h)
        
        if not show_detail:
            self.add_foreground_mobject(morty)

        ls1 = LightSource(radius = 10)
        ls1.move_source_to(B)

        self.add(ls1.lighthouse)

        if not show_detail:
            self.play(
                SwitchOn(ls1.ambient_light)
            )

        self.wait()

        # adding the first screen

        screen_width_a = SCREEN_SCALE * length_a
        screen_width_b = SCREEN_SCALE * length_b
        screen_width_ap = screen_width_a * length_a / length_c
        screen_width_bp = screen_width_b * length_b / length_c
        screen_width_c = SCREEN_SCALE * length_c

        screen_thickness_a = SCREEN_THICKNESS
        screen_thickness_b = SCREEN_THICKNESS

        screen1 = Rectangle(width = screen_width_b,
            height = screen_thickness_b, 
            stroke_width = 0, 
            fill_opacity = 1.0)
        screen1.move_to(C + screen_width_b/2 * RIGHT + screen_thickness_b/2 * DOWN)
        
        if not show_detail:
            self.add_foreground_mobject(morty)

        self.play(
            FadeIn(screen1)
        )
        self.add_foreground_mobject(screen1)

        ls1.set_screen(screen1)
        screen_tracker = ScreenTracker(ls1)
        self.add(screen_tracker)
        #self.add(ls1.shadow)

        if not show_detail:
            self.play(
                SwitchOn(ls1.ambient_light)
            )

        self.play(
            SwitchOn(ls1.spotlight),
            SwitchOff(ls1.ambient_light)
        )



        # now move the light source to the height point
        # while shifting scaling the screen
        screen1p = screen1.deepcopy()
        screen1pp = screen1.deepcopy()
        #self.add(screen1p)
        angle = np.arccos(length_b / length_c)
        
        screen1p.stretch_to_fit_width(screen_width_bp)
        screen1p.move_to(C + (screen_width_b - screen_width_bp/2) * RIGHT + SCREEN_THICKNESS/2 * DOWN)
        screen1p.rotate(-angle, about_point = C + screen_width_b * RIGHT)
        

        self.play(
            ls1.move_source_to,H,
            Transform(screen1,screen1p)
        )

        # add and move the second light source and screen
        ls2 = ls1.deepcopy()
        ls2.move_source_to(A)
        screen2 = Rectangle(width = screen_width_a,
            height = screen_thickness_a, 
            stroke_width = 0, 
            fill_opacity = 1.0)
        screen2.rotate(-TAU/4)
        screen2.move_to(C + screen_width_a/2 * UP + screen_thickness_a/2 * LEFT)

        self.play(
            FadeIn(screen2)
        )
        self.add_foreground_mobject(screen2)

        if not show_detail:
            self.add_foreground_mobject(morty)

        # the same scene adding sequence as before
        ls2.set_screen(screen2)
        screen_tracker2 = ScreenTracker(ls2)
        self.add(screen_tracker2)

        if not show_detail:
            self.play(
                SwitchOn(ls2.ambient_light)
            )

        self.wait()

        self.play(
            SwitchOn(ls2.spotlight),
            SwitchOff(ls2.ambient_light)
        )



        # now move the light source to the height point
        # while shifting scaling the screen
        screen2p = screen2.deepcopy()
        screen2pp = screen2.deepcopy()
        angle = np.arccos(length_a / length_c)
        screen2p.stretch_to_fit_height(screen_width_ap)
        screen2p.move_to(C + (screen_width_a - screen_width_ap/2) * UP + screen_thickness_a/2 * LEFT)
        screen2p.rotate(angle, about_point = C + screen_width_a * UP)
        # we can reuse the translation vector
        # screen2p.shift(vector)

        self.play(
            ls2.move_source_to,H,
            SwitchOff(ls1.ambient_light),
            Transform(screen2,screen2p)
        )

        # now transform both screens back
        self.play(
            Transform(screen1, screen1pp),
            Transform(screen2, screen2pp),
        )



class IPTScene2(Scene):

    def construct(self):

        intensity1 = 0.3
        intensity2 = 0.2
        formula_scale = 01.2
        indy_radius = 1

        indy1 = LightIndicator(color = LIGHT_COLOR, show_reading = False, radius = indy_radius)
        indy1.set_intensity(intensity1)
        reading1 = TexMobject("{1\over a^2}").scale(formula_scale).move_to(indy1)
        indy1.add(reading1)

        indy2 = LightIndicator(color = LIGHT_COLOR, show_reading = False, radius = indy_radius)
        indy2.set_intensity(intensity2)
        reading2 = TexMobject("{1\over b^2}").scale(formula_scale).move_to(indy2)
        indy2.add(reading2)

        indy3 = LightIndicator(color = LIGHT_COLOR, show_reading = False, radius = indy_radius)
        indy3.set_intensity(intensity1 + intensity2)
        reading3 = TexMobject("{1\over h^2}").scale(formula_scale).move_to(indy3)
        indy3.add(reading3)

        plus_sign = TexMobject("+").scale(formula_scale)
        equals_sign = TexMobject("=").scale(formula_scale)

        plus_sign.next_to(indy1, RIGHT)
        indy2.next_to(plus_sign, RIGHT)
        equals_sign.next_to(indy2, RIGHT)
        indy3.next_to(equals_sign, RIGHT)
        

        formula = VGroup(
            indy1, plus_sign, indy2, equals_sign, indy3
        )

        formula.move_to(ORIGIN)

        self.play(FadeIn(indy1))
        self.play(FadeIn(plus_sign), FadeIn(indy2))
        self.play(FadeIn(equals_sign), FadeIn(indy3))

        buffer = 1.5
        box = Rectangle(width = formula.get_width() * buffer,
            height = formula.get_height() * buffer)
        box.move_to(formula)
        text = TextMobject("Inverse Pythagorean Theorem").scale(formula_scale)
        text.next_to(box,UP)
        self.play(ShowCreation(box),Write(text))


<<<<<<< HEAD
class PondScene(Scene):
=======






class PondScene(ThreeDScene):



>>>>>>> 123b4529

    def construct(self):

        BASELINE_YPOS = -2.5
        OBSERVER_POINT = [0,BASELINE_YPOS,0]
        LAKE0_RADIUS = 1.5
        INDICATOR_RADIUS = 0.6
        TICK_SIZE = 0.5
        LIGHTHOUSE_HEIGHT = 0.2
        LAKE_COLOR = BLUE
        LAKE_OPACITY = 0.15
        LAKE_STROKE_WIDTH = 5.0
        LAKE_STROKE_COLOR = BLUE
        TEX_SCALE = 0.8
        DOT_COLOR = BLUE

<<<<<<< HEAD
        baseline = VMobject()
        baseline.set_points_as_corners([[-8,BASELINE_YPOS,0],[8,BASELINE_YPOS,0]])

        obs_dot = Dot(OBSERVER_POINT, fill_color = DOT_COLOR)
        ls0_dot = Dot(OBSERVER_POINT + 2 * LAKE0_RADIUS * UP, fill_color = WHITE)

=======
        LIGHT_MAX_INT = 1
        LIGHT_SCALE = 5
        LIGHT_CUTOFF = 1

        self.cumulated_zoom_factor = 1

        #self.force_skipping()


        def zoom_out_scene(factor):

            phi0 = self.camera.get_phi() # default is 0 degs
            theta0 = self.camera.get_theta() # default is -90 degs
            distance0 = self.camera.get_distance()

            distance1 = 2 * distance0
            camera_target_point = self.camera.get_spherical_coords(phi0, theta0, distance1)

            self.play(
                ApplyMethod(self.camera.rotation_mobject.move_to, camera_target_point),
                self.zoomable_mobs.shift, self.obs_dot.get_center(),
                self.unzoomable_mobs.scale,2,{"about_point" : ORIGIN},
            )

            self.cumulated_zoom_factor *= factor


        def shift_scene(v):
            self.play(
                self.zoomable_mobs.shift,v,
                self.unzoomable_mobs.shift,v
            )


        self.zoomable_mobs = VMobject()
        self.unzoomable_mobs = VMobject()


        baseline = VMobject()
        baseline.set_points_as_corners([[-8,BASELINE_YPOS,0],[8,BASELINE_YPOS,0]])
        baseline.set_stroke(width = 0) # in case it gets accidentally added to the scene
        self.zoomable_mobs.add(baseline) # prob not necessary

        self.obs_dot = Dot(OBSERVER_POINT, fill_color = DOT_COLOR)
        ls0_dot = Dot(OBSERVER_POINT + 2 * LAKE0_RADIUS * UP, fill_color = WHITE)
        self.unzoomable_mobs.add(self.obs_dot, ls0_dot)
>>>>>>> 123b4529

        # lake
        lake0 = Circle(radius = LAKE0_RADIUS,
            stroke_width = 0,
            fill_color = LAKE_COLOR,
            fill_opacity = LAKE_OPACITY
        )
        lake0.move_to(OBSERVER_POINT + LAKE0_RADIUS * UP)
<<<<<<< HEAD
=======
        self.zoomable_mobs.add(lake0)
>>>>>>> 123b4529

        # Morty and indicator
        morty = Mortimer().scale(0.3)
        morty.next_to(OBSERVER_POINT,DOWN)
        indicator = LightIndicator(precision = 2,
            radius = INDICATOR_RADIUS,
            show_reading  = False,
            color = LIGHT_COLOR
        )
        indicator.next_to(morty,LEFT)
<<<<<<< HEAD

        # first lighthouse
        ls0 = LightSource()
        ls0.move_source_to(OBSERVER_POINT + LAKE0_RADIUS * 2 * UP)

        self.add(lake0,morty,obs_dot,ls0_dot, ls0.lighthouse)
=======
        self.unzoomable_mobs.add(morty, indicator)

        # first lighthouse
        original_op_func = inverse_quadratic(LIGHT_MAX_INT,LIGHT_SCALE,LIGHT_CUTOFF)
        ls0 = LightSource(opacity_function = original_op_func)
        ls0.move_source_to(OBSERVER_POINT + LAKE0_RADIUS * 2 * UP)
        self.zoomable_mobs.add(ls0, ls0.lighthouse, ls0.ambient_light)

        self.add(lake0,morty,self.obs_dot,ls0_dot, ls0.lighthouse)
>>>>>>> 123b4529

        self.wait()


        # shore arcs
        arc_left = Arc(-TAU/2,
            radius = LAKE0_RADIUS,
            start_angle = -TAU/4,
            stroke_width = LAKE_STROKE_WIDTH,
            stroke_color = LAKE_STROKE_COLOR
        )
        arc_left.move_arc_center_to(OBSERVER_POINT + LAKE0_RADIUS * UP)

        one_left = TexMobject("1", color = LAKE_COLOR).scale(TEX_SCALE)
        one_left.next_to(arc_left,LEFT)
        

        arc_right = Arc(TAU/2,
            radius = LAKE0_RADIUS,
            start_angle = -TAU/4,
            stroke_width = LAKE_STROKE_WIDTH,
            stroke_color = LAKE_STROKE_COLOR
        )
        arc_right.move_arc_center_to(OBSERVER_POINT + LAKE0_RADIUS * UP)

        one_right = TexMobject("1", color = LAKE_COLOR).scale(TEX_SCALE)
        one_right.next_to(arc_right,RIGHT)

        self.play(
            ShowCreation(arc_left),
            Write(one_left),
            ShowCreation(arc_right),
            Write(one_right),
        )


        self.play(
            SwitchOn(ls0.ambient_light),
            lake0.set_stroke,{"color": LAKE_STROKE_COLOR, "width" : LAKE_STROKE_WIDTH},
        )

        self.play(FadeIn(indicator))

        self.play(
            indicator.set_intensity,0.5
        )

        # diameter
        diameter = DoubleArrow(OBSERVER_POINT,
            ls0.get_source_point(),
            buff = 0,
            color = WHITE,
        )
        diameter_text = TexMobject("d").scale(TEX_SCALE)
        diameter_text.next_to(diameter,RIGHT)

        self.play(
            ShowCreation(diameter),
            Write(diameter_text),
<<<<<<< HEAD
            #FadeOut(obs_dot),
            FadeOut(ls0_dot)
        )

        indicator.reading = TexMobject("{1\over d^2}").scale(TEX_SCALE)
        indicator.reading.move_to(indicator)

        self.play(
            FadeIn(indicator.reading)
=======
            #FadeOut(self.obs_dot),
            FadeOut(ls0_dot)
        )

        indicator_reading = TexMobject("{1\over d^2}").scale(TEX_SCALE)
        indicator_reading.move_to(indicator)
        self.unzoomable_mobs.add(indicator_reading)

        self.play(
            FadeIn(indicator_reading)
>>>>>>> 123b4529
        )

        # replace d with its value
        new_diameter_text = TexMobject("{2\over \pi}").scale(TEX_SCALE)
        new_diameter_text.color = LAKE_COLOR
        new_diameter_text.move_to(diameter_text)
        self.play(
            Transform(diameter_text,new_diameter_text)
        )

        # insert into indicator reading
        new_reading = TexMobject("{\pi^2 \over 4}").scale(TEX_SCALE)
        new_reading.move_to(indicator)

        self.play(
<<<<<<< HEAD
            Transform(indicator.reading,new_reading)
=======
            Transform(indicator_reading,new_reading)
>>>>>>> 123b4529
        )

        self.play(
            FadeOut(one_left),
            FadeOut(one_right),
            FadeOut(diameter_text),
            FadeOut(arc_left),
            FadeOut(arc_right)
        )




        def indicator_wiggle():
            INDICATOR_WIGGLE_FACTOR = 1.3

            self.play(
                ScaleInPlace(indicator, INDICATOR_WIGGLE_FACTOR, rate_func = wiggle),
<<<<<<< HEAD
                ScaleInPlace(indicator.reading, INDICATOR_WIGGLE_FACTOR, rate_func = wiggle)
=======
                ScaleInPlace(indicator_reading, INDICATOR_WIGGLE_FACTOR, rate_func = wiggle)
>>>>>>> 123b4529
            )


        def angle_for_index(i,step):
            return -TAU/4 + TAU/2**step * (i + 0.5)


        def position_for_index(i, step, scaled_down = False):

            theta = angle_for_index(i,step)
            radial_vector = np.array([np.cos(theta),np.sin(theta),0])
            position = self.lake_center + self.lake_radius * radial_vector

            if scaled_down:
<<<<<<< HEAD
                return position.scale_about_point(OBSERVER_POINT,0.5)
=======
                return position.scale_about_point(self.obs_dot.get_center(),0.5)
>>>>>>> 123b4529
            else:
                return position


<<<<<<< HEAD
        def split_light_source(i, step, show_steps = True, run_time = 1, ls_radius = 1):
=======
        def split_light_source(i, step, show_steps = True, run_time = 1):
>>>>>>> 123b4529

            ls_new_loc1 = position_for_index(i,step + 1)
            ls_new_loc2 = position_for_index(i + 2**step,step + 1)

            hyp = VMobject()
            hyp1 = Line(self.lake_center,ls_new_loc1)
            hyp2 = Line(self.lake_center,ls_new_loc2)
            hyp.add(hyp2,hyp1)
            self.new_hypotenuses.append(hyp)

            if show_steps == True:
                self.play(
                    ShowCreation(hyp, run_time = run_time)
                )

<<<<<<< HEAD
            leg1 = Line(OBSERVER_POINT,ls_new_loc1)
            leg2 = Line(OBSERVER_POINT,ls_new_loc2)
=======
            leg1 = Line(self.obs_dot.get_center(),ls_new_loc1)
            leg2 = Line(self.obs_dot.get_center(),ls_new_loc2)
>>>>>>> 123b4529
            self.new_legs_1.append(leg1)
            self.new_legs_2.append(leg2)

            if show_steps == True:
                self.play(
                    ShowCreation(leg1, run_time = run_time),
                    ShowCreation(leg2, run_time = run_time),
                )

            ls1 = self.light_sources_array[i]
<<<<<<< HEAD
=======


>>>>>>> 123b4529
            ls2 = ls1.copy()
            self.add(ls2)
            self.additional_light_sources.append(ls2)

            # check if the light sources are on screen
            ls_old_loc = np.array(ls1.get_source_point())
<<<<<<< HEAD
            onscreen_old = np.all(np.abs(ls_old_loc) < 10)
            onscreen_1 = np.all(np.abs(ls_new_loc1) < 10)
            onscreen_2 = np.all(np.abs(ls_new_loc2) < 10)
=======
            onscreen_old = np.any(np.abs(ls_old_loc) < 10)
            onscreen_1 = np.any(np.abs(ls_new_loc1) < 10)
            onscreen_2 = np.any(np.abs(ls_new_loc2) < 10)
>>>>>>> 123b4529
            show_animation = (onscreen_old or onscreen_1 or onscreen_2)

            if show_animation:
                self.play(
                    ApplyMethod(ls1.move_source_to,ls_new_loc1, run_time = run_time),
                    ApplyMethod(ls2.move_source_to,ls_new_loc2, run_time = run_time),
                )
            else:
                ls1.move_source_to(ls_new_loc1)
                ls2.move_source_to(ls_new_loc1)





<<<<<<< HEAD
        def construction_step(n, scale_down = True, show_steps = True, run_time = 1,
            simultaneous_splitting = False, ls_radius = 1):
=======
        def construction_step(n, show_steps = True, run_time = 1,
            simultaneous_splitting = False):
>>>>>>> 123b4529

            # we assume that the scene contains:
            # an inner lake, self.inner_lake
            # an outer lake, self.outer_lake
            # light sources, self.light_sources
            # legs from the observer point to each light source
            # self.legs
            # altitudes from the observer point to the
            # locations of the light sources in the previous step
            # self.altitudes
            # hypotenuses connecting antipodal light sources
            # self.hypotenuses

            # these are mobjects!


            # first, fade out all of the hypotenuses and altitudes
<<<<<<< HEAD
            if show_steps == True:
=======

            if show_steps == True:
                self.zoomable_mobs.remove(self.hypotenuses, self.altitudes, self.inner_lake)
>>>>>>> 123b4529
                self.play(
                    FadeOut(self.hypotenuses),
                    FadeOut(self.altitudes),
                    FadeOut(self.inner_lake)
                )
            else:
<<<<<<< HEAD
=======
                self.zoomable_mobs.remove(self.inner_lake)
>>>>>>> 123b4529
                self.play(
                    FadeOut(self.inner_lake)
                )

            # create a new, outer lake
<<<<<<< HEAD
=======
            self.lake_center = self.obs_dot.get_center() + self.lake_radius * UP
>>>>>>> 123b4529

            new_outer_lake = Circle(radius = self.lake_radius,
                stroke_width = LAKE_STROKE_WIDTH,
                fill_color = LAKE_COLOR,
                fill_opacity = LAKE_OPACITY,
                stroke_color = LAKE_STROKE_COLOR
            )
            new_outer_lake.move_to(self.lake_center)

            if show_steps == True: 
                self.play(
                    FadeIn(new_outer_lake, run_time = run_time),
                    FadeIn(ls0_dot)
                )
            else:
                self.play(
                    FadeIn(new_outer_lake, run_time = run_time),
                )

            self.wait()

            self.inner_lake = self.outer_lake
            self.outer_lake = new_outer_lake
            self.altitudes = self.legs
<<<<<<< HEAD
=======
            #self.lake_center = self.outer_lake.get_center()
>>>>>>> 123b4529

            self.additional_light_sources = []
            self.new_legs_1 = []
            self.new_legs_2 = []
<<<<<<< HEAD
            self.new_hypotenuses = []
=======
            self.new_hypotenuses = [] 
>>>>>>> 123b4529

            for i in range(2**n):
                split_light_source(i,
                    step = n,
                    show_steps = show_steps,
<<<<<<< HEAD
                    run_time = run_time,
                    ls_radius = ls_radius
=======
                    run_time = run_time
>>>>>>> 123b4529
                )



            # collect the newly created mobs (in arrays)
            # into the appropriate Mobject containers

            self.legs = VMobject()
            for leg in self.new_legs_1:
                self.legs.add(leg)
<<<<<<< HEAD
            for leg in self.new_legs_2:
                self.legs.add(leg)
=======
                self.zoomable_mobs.add(leg)
            for leg in self.new_legs_2:
                self.legs.add(leg)
                self.zoomable_mobs.add(leg)

            for hyp in self.hypotenuses.submobjects:
                self.zoomable_mobs.remove(hyp)
>>>>>>> 123b4529

            self.hypotenuses = VMobject()
            for hyp in self.new_hypotenuses:
                self.hypotenuses.add(hyp)
<<<<<<< HEAD
=======
                self.zoomable_mobs.add(hyp)
>>>>>>> 123b4529

            for ls in self.additional_light_sources:
                self.light_sources.add(ls)
                self.light_sources_array.append(ls)
<<<<<<< HEAD
=======
                self.zoomable_mobs.add(ls)
>>>>>>> 123b4529

            # update scene
            self.add(
                self.light_sources,
                self.inner_lake,
                self.outer_lake,
            )
<<<<<<< HEAD
=======
            self.zoomable_mobs.add(self.light_sources, self.inner_lake, self.outer_lake)
>>>>>>> 123b4529

            if show_steps == True:
                self.add(
                    self.legs,
                    self.hypotenuses,
                    self.altitudes,
                )
<<<<<<< HEAD
=======
                self.zoomable_mobs.add(self.legs, self.hypotenuses, self.altitudes)
>>>>>>> 123b4529


            self.wait()

            if show_steps == True:
                self.play(FadeOut(ls0_dot))

<<<<<<< HEAD
            # scale down
            if scale_down:

                indicator_wiggle()
                
                if show_steps == True:
                    self.play(
                        ScaleLightSources(self.light_sources,0.5,about_point = OBSERVER_POINT),
                        self.inner_lake.scale_about_point,0.5,OBSERVER_POINT,
                        self.outer_lake.scale_about_point,0.5,OBSERVER_POINT,
                        self.legs.scale_about_point,0.5,OBSERVER_POINT,
                        self.hypotenuses.scale_about_point,0.5,OBSERVER_POINT,
                        self.altitudes.scale_about_point,0.5,OBSERVER_POINT,
                    )
                else:
                    self.play(
                        ScaleLightSources(self.light_sources,0.5,about_point = OBSERVER_POINT),
                        self.inner_lake.scale_about_point,0.5,OBSERVER_POINT,
                        self.outer_lake.scale_about_point,0.5,OBSERVER_POINT,
                    )

                # update the radii bc they haven't done so themselves
                # bc reasons...
                for ls in self.light_sources_array:
                    r = ls.radius
                    ls.set_radius(r*0.5)

            else:
                # update the lake center and the radius
                self.lake_center = ls0_loc = self.outer_lake.get_center() + self.lake_radius * UP
                self.lake_radius *= 2
=======
            #self.lake_center = ls0_loc = self.obs_dot.get_center() + self.lake_radius * UP
            self.lake_radius *= 2
>>>>>>> 123b4529








        self.lake_center = ls0_loc = ls0.get_source_point()

        self.inner_lake = VMobject()
        self.outer_lake = lake0
        self.legs = VMobject()
        self.legs.add(Line(OBSERVER_POINT,self.lake_center))
        self.altitudes = VMobject()
        self.hypotenuses = VMobject()
        self.light_sources_array = [ls0]
        self.light_sources = VMobject()
        self.light_sources.add(ls0)

        self.lake_radius = 2 * LAKE0_RADIUS # don't ask...

<<<<<<< HEAD
=======
        self.zoomable_mobs.add(self.inner_lake, self.outer_lake, self.altitudes, self.light_sources)

>>>>>>> 123b4529
        self.add(self.inner_lake,
            self.outer_lake,
            self.legs,
            self.altitudes,
            self.hypotenuses
        )

        self.play(FadeOut(diameter))
        
        self.additional_light_sources = []
        self.new_legs_1 = []
        self.new_legs_2 = []
        self.new_hypotenuses = []

<<<<<<< HEAD
        ls_radius = 25.0

        for i in range(3):
            construction_step(i, scale_down = True, ls_radius = ls_radius/2**i)

        return
=======

        construction_step(0)
        indicator_wiggle()
        self.play(FadeOut(ls0_dot))
        zoom_out_scene(2)

        construction_step(1)
        indicator_wiggle()
        self.play(FadeOut(ls0_dot))
        zoom_out_scene(2)

        construction_step(2)
        indicator_wiggle()
        self.play(FadeOut(ls0_dot))



>>>>>>> 123b4529

        self.play(
            FadeOut(self.altitudes),
            FadeOut(self.hypotenuses),
            FadeOut(self.legs)
<<<<<<< HEAD
            )

        for i in range(3,5):
            construction_step(i, scale_down = False, show_steps = False, run_time = 1.0/2**i,
                simultaneous_splitting = True, ls_radius = ls_radius/2**3)



=======
        )

        max_it = 6
        scale = 2**(max_it - 4)
        TEX_SCALE *= scale

        for i in range(3,max_it + 1):
            construction_step(i, show_steps = False, run_time = 4.0/2**i)

        #self.revert_to_original_skipping_status()
>>>>>>> 123b4529

        # Now create a straight number line and transform into it
        MAX_N = 17

<<<<<<< HEAD
=======
        origin_point = self.obs_dot.get_center()

>>>>>>> 123b4529
        self.number_line = NumberLine(
            x_min = -MAX_N,
            x_max = MAX_N + 1,
            color = WHITE,
            number_at_center = 0,
            stroke_width = LAKE_STROKE_WIDTH,
            stroke_color = LAKE_STROKE_COLOR,
<<<<<<< HEAD
            numbers_with_elongated_ticks = range(-MAX_N,MAX_N + 1),
            numbers_to_show = range(-MAX_N,MAX_N + 1),
            unit_size = LAKE0_RADIUS * TAU/4 / 4,
            tick_frequency = 1,
            line_to_number_buff = LARGE_BUFF,
            label_direction = UP,
        ).shift(2.5 * DOWN)
=======
            #numbers_with_elongated_ticks = range(-MAX_N,MAX_N + 1),
            numbers_to_show = range(-MAX_N,MAX_N + 1,2),
            unit_size = LAKE0_RADIUS * TAU/4 / 2 * scale,
            tick_frequency = 1,
            line_to_number_buff = LARGE_BUFF,
            label_direction = UP,
        ).shift(scale * 2.5 * DOWN)
>>>>>>> 123b4529

        self.number_line.label_direction = DOWN

        self.number_line_labels = self.number_line.get_number_mobjects()
        self.wait()

        origin_point = self.number_line.number_to_point(0)
        nl_sources = VMobject()
        pond_sources = VMobject()

        for i in range(-MAX_N,MAX_N+1):
            anchor = self.number_line.number_to_point(2*i + 1)
            ls = self.light_sources_array[i].copy()
            ls.move_source_to(anchor)
            nl_sources.add(ls)
            pond_sources.add(self.light_sources_array[i].copy())

        self.add(pond_sources)
        self.remove(self.light_sources)

        self.outer_lake.rotate(TAU/8)

        # open sea
        open_sea = Rectangle(
<<<<<<< HEAD
            width = 20,
            height = 10,
=======
            width = 20 * scale,
            height = 10 * scale,
>>>>>>> 123b4529
            stroke_width = LAKE_STROKE_WIDTH,
            stroke_color = LAKE_STROKE_COLOR,
            fill_color = LAKE_COLOR,
            fill_opacity = LAKE_OPACITY,
        ).flip().next_to(origin_point,UP,buff = 0)



        self.play(
<<<<<<< HEAD
            Transform(pond_sources,nl_sources),
            Transform(self.outer_lake,open_sea),
=======
            ReplacementTransform(pond_sources,nl_sources),
            ReplacementTransform(self.outer_lake,open_sea),
>>>>>>> 123b4529
            FadeOut(self.inner_lake)
        )
        self.play(FadeIn(self.number_line))


<<<<<<< HEAD
=======
        self.wait()

        v = 5 * scale * UP
        self.play(
            nl_sources.shift,v,
            morty.shift,v,
            self.number_line.shift,v,
            indicator.shift,v,
            indicator_reading.shift,v,
            open_sea.shift,v,
        )
        self.number_line_labels.shift(v)

        origin_point = self.number_line.number_to_point(0)
        #self.remove(self.obs_dot)
        self.play(
            indicator.move_to, origin_point + scale * UP,
            indicator_reading.move_to, origin_point + scale * UP,
            FadeOut(open_sea),
            FadeOut(morty),
            FadeIn(self.number_line_labels)
        )

        two_sided_sum = TexMobject("\dots", "+", "{1\over (-11)^2}",\
         "+", "{1\over (-9)^2}", " + ", "{1\over (-7)^2}", " + ", "{1\over (-5)^2}", " + ", \
         "{1\over (-3)^2}", " + ", "{1\over (-1)^2}", " + ", "{1\over 1^2}", " + ", \
         "{1\over 3^2}", " + ", "{1\over 5^2}", " + ", "{1\over 7^2}", " + ", \
         "{1\over 9^2}", " + ", "{1\over 11^2}", " + ", "\dots")

        nb_symbols = len(two_sided_sum.submobjects)

        two_sided_sum.scale(TEX_SCALE)
        
        for (i,submob) in zip(range(nb_symbols),two_sided_sum.submobjects):
            submob.next_to(self.number_line.number_to_point(i - 13),DOWN, buff = 2*scale)
            if (i == 0 or i % 2 == 1 or i == nb_symbols - 1): # non-fractions
                submob.shift(0.2 * scale * DOWN)

        self.play(Write(two_sided_sum))

        covering_rectangle = Rectangle(
            width = SPACE_WIDTH * scale,
            height = 2 * SPACE_HEIGHT * scale,
            stroke_width = 0,
            fill_color = BLACK,
            fill_opacity = 1,
        )
        covering_rectangle.next_to(ORIGIN,LEFT,buff = 0)
        for i in range(10):
            self.add_foreground_mobject(nl_sources.submobjects[i])

        self.add_foreground_mobject(indicator)
        self.add_foreground_mobject(indicator_reading)

        half_indicator_reading = TexMobject("{\pi^2 \over 8}").scale(TEX_SCALE)
        half_indicator_reading.move_to(indicator)

        central_plus_sign = two_sided_sum[13]

        self.play(
            FadeIn(covering_rectangle),
            ReplacementTransform(indicator_reading, half_indicator_reading),
            FadeOut(central_plus_sign)
        )

        equals_sign = TexMobject("=").scale(TEX_SCALE)
        equals_sign.move_to(central_plus_sign)
        p = 2 * scale * LEFT

        self.play(
            indicator.move_to,p,
            half_indicator_reading.move_to,p,
            FadeIn(equals_sign)
        )

        # show Randy admiring the result
        randy = Randolph().scale(scale).move_to(2*scale*DOWN+5*scale*LEFT)
        self.play(FadeIn(randy))
        self.play(randy.change,"happy")



class WaitScene(TeacherStudentsScene):

    def construct(self):

        self.teacher_says(TexMobject("{1\over 1^2}+{1\over 3^2}+{1\over 5^2}+{1\over 7^2}+\dots = {\pi^2 \over 8}!"))

        student_q = TextMobject("What about")
        full_sum = TexMobject("{1\over 1^2}+{1\over 2^2}+{1\over 3^2}+{1\over 4^2}+\dots?")
        full_sum.next_to(student_q,RIGHT)
        student_q.add(full_sum)


        self.student_says(student_q, target_mode = "angry")


class FinalSumManipulationScene(PiCreatureScene):

    def construct(self):

        LAKE_COLOR = BLUE
        LAKE_OPACITY = 0.15
        LAKE_STROKE_WIDTH = 5.0
        LAKE_STROKE_COLOR = BLUE
        TEX_SCALE = 0.8

        LIGHT_COLOR2 = RED
        LIGHT_COLOR3 = BLUE

        unit_length = 1.5
        vertical_spacing = 2.5 * DOWN
        switch_on_time = 0.2

        sum_vertical_spacing = 1.5

        randy = self.get_primary_pi_creature()
        randy.scale(0.7).flip().to_edge(DOWN + LEFT)

        ls_template = LightSource(
            radius = 2,
            max_opacity_ambient = 0.5,
            opacity_function = inverse_quadratic(1,0.5,1)
        )


        odd_range = np.arange(1,9,2)
        even_range = np.arange(2,16,2)
        full_range = np.arange(1,8,1)

        self.number_line1 = NumberLine(
            x_min = 0,
            x_max = 11,
            color = LAKE_STROKE_COLOR,
            number_at_center = 0,
            stroke_width = LAKE_STROKE_WIDTH,
            stroke_color = LAKE_STROKE_COLOR,
            numbers_to_show = odd_range,
            unit_size = unit_length,
            tick_frequency = 1,
            line_to_number_buff = MED_LARGE_BUFF,
            include_tip = True
        )

        self.number_line1.next_to(2.5 * UP + 3 * LEFT, RIGHT, buff = 0)

        odd_lights = VMobject()
        for i in odd_range:
            pos = self.number_line1.number_to_point(i)
            ls = ls_template.copy()
            ls.move_source_to(pos)
            odd_lights.add(ls)

        self.play(
            ShowCreation(self.number_line1),
        )

        odd_terms = VMobject()
        for i in odd_range:
            if i == 1:
                term = TexMobject("\phantom{+\,}{1\over " + str(i) + "^2}", fill_color = LIGHT_COLOR)
            else:
                term = TexMobject("+\, {1\over " + str(i) + "^2}", fill_color = LIGHT_COLOR)

            term.next_to(self.number_line1.number_to_point(i), DOWN, buff = 1.5)
            odd_terms.add(term)


        for (ls, term) in zip(odd_lights.submobjects, odd_terms.submobjects):
            self.play(
                FadeIn(ls.lighthouse, run_time = switch_on_time),
                SwitchOn(ls.ambient_light, run_time = switch_on_time),
                Write(term, run_time = switch_on_time)
            )

        result1 = TexMobject("{\pi^2\over 8} =", fill_color = LIGHT_COLOR)
        result1.next_to(self.number_line1, LEFT, buff = 0.5)
        self.play(Write(result1))




        self.number_line2 = self.number_line1.copy()
        self.number_line2.numbers_to_show = full_range
        self.number_line2.shift(2 * vertical_spacing)

        full_lights = VMobject()

        for i in full_range:
            pos = self.number_line2.number_to_point(i)
            ls = ls_template.copy()
            ls.color = LIGHT_COLOR3
            ls.move_source_to(pos)
            full_lights.add(ls)

        self.play(
            ShowCreation(self.number_line2),
        )



        for ls in full_lights.submobjects:
            self.play(
                FadeIn(ls.lighthouse, run_time = 0.1),#5 * switch_on_time),
                SwitchOn(ls.ambient_light, run_time = 0.1)#5 * switch_on_time),
            )



        even_terms = VMobject()
        for i in even_range:
            term = TexMobject("+\, {1\over " + str(i) + "^2}", fill_color = LIGHT_COLOR2)
            term.next_to(self.number_line1.number_to_point(i), DOWN, buff = sum_vertical_spacing)
            even_terms.add(term)


        even_lights = VMobject()

        for i in even_range:
            pos = self.number_line1.number_to_point(i)
            ls = ls_template.copy()
            ls.color = LIGHT_COLOR2
            ls.move_source_to(pos)
            even_lights.add(ls)

        for (ls, term) in zip(even_lights.submobjects, even_terms.submobjects):
            self.play(
                SwitchOn(ls.ambient_light, run_time = switch_on_time),
                Write(term)
            )



        # now morph the even lights into the full lights
        full_lights_copy = full_lights.copy()
        even_lights_copy = even_lights.copy()


        self.play(
            Transform(even_lights,full_lights)
        )

        # draw arrows
        P1 = self.number_line2.number_to_point(1)
        P2 = even_terms.submobjects[0].get_center()
        Q1 = interpolate(P1, P2, 0.2)
        Q2 = interpolate(P1, P2, 0.8)
        quarter_arrow = Arrow(Q1, Q2,
            color = LIGHT_COLOR2)
        quarter_label = TexMobject("\\times {1\over 4}", fill_color = LIGHT_COLOR2)
        quarter_label.scale(0.7)
        quarter_label.next_to(quarter_arrow.get_center(), RIGHT)

        self.play(
            ShowCreation(quarter_arrow),
            Write(quarter_label),
            Transform(even_lights,even_lights_copy)
        )

        P3 = odd_terms.submobjects[0].get_center()
        R1 = interpolate(P1, P3, 0.2)
        R2 = interpolate(P1, P3, 0.8)
        three_quarters_arrow = Arrow(R1, R2,
            color = LIGHT_COLOR)
        three_quarters_label = TexMobject("\\times {3\over 4}", fill_color = LIGHT_COLOR)
        three_quarters_label.scale(0.7)
        three_quarters_label.next_to(three_quarters_arrow.get_center(), LEFT)

        self.play(
            ShowCreation(three_quarters_arrow),
            Write(three_quarters_label)
        )

        four_thirds_arrow = Arrow(R2, R1, color = LIGHT_COLOR)
        four_thirds_label = TexMobject("\\times {4\over 3}", fill_color = LIGHT_COLOR)
        four_thirds_label.scale(0.7)
        four_thirds_label.next_to(four_thirds_arrow.get_center(), LEFT)

        self.play(
            ReplacementTransform(three_quarters_arrow, four_thirds_arrow),
            ReplacementTransform(three_quarters_label, four_thirds_label)
        )

        self.play(
            FadeOut(quarter_label),
            FadeOut(quarter_arrow),
            FadeOut(even_lights),
            FadeOut(even_terms)

        )


        full_terms = VMobject()
        for i in full_range:
            if i == 1:
                term = TexMobject("\phantom{+\,}{1\over " + str(i) + "^2}", fill_color = LIGHT_COLOR3)
            else:
                term = TexMobject("+\, {1\over " + str(i) + "^2}", fill_color = LIGHT_COLOR3)

            term.move_to(self.number_line2.number_to_point(i))
            full_terms.add(term)

        self.play(
            FadeOut(self.number_line1),
            FadeOut(odd_lights),
            FadeOut(self.number_line2),
            FadeOut(full_lights),
            FadeIn(full_terms)
        )

        v = (sum_vertical_spacing + 0.5) * UP
        self.play(
            odd_terms.shift, v,
            four_thirds_arrow.shift, v,
            four_thirds_label.shift, v,
            odd_terms.shift, v,
            full_terms.shift, v
        )

        arrow_copy = four_thirds_arrow.copy()
        label_copy = four_thirds_label.copy()
        arrow_copy.shift(2.5 * LEFT)
        label_copy.shift(2.5 * LEFT)

        self.play(
            FadeIn(arrow_copy),
            FadeIn(label_copy)
        )

        final_result = TexMobject("{\pi^2 \over 6}=", fill_color = LIGHT_COLOR3)
        final_result.next_to(arrow_copy, DOWN)

        self.play(
            Write(final_result),
            randy.change_mode,"hooray"
        )

        equation = VMobject()
        equation.add(final_result)
        equation.add(full_terms)

        buffer = 2
        result_box = Rectangle(width = 15,
            height = buffer*equation.get_height(), color = LIGHT_COLOR3)
        result_box.move_to(equation)
        equation.add(result_box)

        self.play(
            FadeOut(result1),
            FadeOut(odd_terms),
            FadeOut(arrow_copy),
            FadeOut(label_copy),
            FadeOut(four_thirds_arrow),
            FadeOut(four_thirds_label),
            ShowCreation(result_box)
        )

        self.play(equation.shift, -equation.get_center()[1] * UP + UP)

















>>>>>>> 123b4529

class LabeledArc(Arc):
    CONFIG = {
        "length" : 1
    }

    def __init__(self, angle, **kwargs):

        BUFFER = 1.3

        Arc.__init__(self,angle,**kwargs)

        label = DecimalNumber(self.length, num_decimal_points = 0)
        r = BUFFER * self.radius
        theta = self.start_angle + self.angle/2
        label_pos = r * np.array([np.cos(theta), np.sin(theta), 0])

        label.move_to(label_pos)
        self.add(label)




<<<<<<< HEAD
=======



>>>>>>> 123b4529
class ArcHighlightOverlayScene(Scene):

    def construct(self):

        BASELINE_YPOS = -2.5
        OBSERVER_POINT = [0,BASELINE_YPOS,0]
        LAKE0_RADIUS = 1.5
        INDICATOR_RADIUS = 0.6
        TICK_SIZE = 0.5
        LIGHTHOUSE_HEIGHT = 0.2
        LAKE_COLOR = BLUE
        LAKE_OPACITY = 0.15
        LAKE_STROKE_WIDTH = 5.0
        LAKE_STROKE_COLOR = BLUE
        TEX_SCALE = 0.8
        DOT_COLOR = BLUE

        FLASH_TIME = 0.25

        def flash_arcs(n):

            angle = TAU/2**n
            arcs = []
            arcs.append(LabeledArc(angle/2, start_angle = -TAU/4, radius = LAKE0_RADIUS, length = 1))

            for i in range(1,2**n):
                arcs.append(LabeledArc(angle, start_angle = -TAU/4 + (i-0.5)*angle, radius = LAKE0_RADIUS, length = 2))
        
            arcs.append(LabeledArc(angle/2, start_angle = -TAU/4 - angle/2, radius = LAKE0_RADIUS, length = 1))

            self.play(
                FadeIn(arcs[0], run_time = FLASH_TIME)
            )

            for i in range(1,2**n + 1):
                self.play(
                    FadeOut(arcs[i-1], run_time = FLASH_TIME),
                    FadeIn(arcs[i], run_time = FLASH_TIME)
                )

            self.play(
                FadeOut(arcs[2**n], run_time = FLASH_TIME),
            )


        flash_arcs(3)









<|MERGE_RESOLUTION|>--- conflicted
+++ resolved
@@ -201,21 +201,6 @@
                 new_sp.scale(factor,about_point = about_point)
                 submob.move_source_to(new_sp.get_location())
 
-<<<<<<< HEAD
-                #ambient_of = copy_func(submob.ambient_light.opacity_function)
-                #new_of = lambda r: ambient_of(r/factor)
-                #submob.ambient_light.opacity_function = new_of
-
-                #spotlight_of = copy_func(submob.ambient_light.opacity_function)
-                #new_of = lambda r: spotlight_of(r/factor)
-                #submob.spotlight.change_opacity_function(new_of)
-
-                new_r = factor * submob.radius
-                submob.set_radius(new_r)
-
-                new_r = factor * submob.ambient_light.radius
-                submob.ambient_light.radius = new_r
-=======
                 # ambient_of = copy_func(submob.ambient_light.opacity_function)
                 # new_of = lambda r: ambient_of(r / factor)
                 # submob.ambient_light.change_opacity_function(new_of)
@@ -235,16 +220,7 @@
 
                 submob.ambient_light.scale_about_point(factor, new_sp.get_center())
                 submob.spotlight.scale_about_point(factor, new_sp.get_center())
->>>>>>> 123b4529
-
-                new_r = factor * submob.spotlight.radius
-                submob.spotlight.radius = new_r
-
-                submob.ambient_light.scale_about_point(factor, new_sp.get_center())
-                submob.spotlight.scale_about_point(factor, new_sp.get_center())
-
-
-        Transform.__init__(self,light_sources_mob,ls_target,**kwargs)
+
 
         Transform.__init__(self,light_sources_mob,ls_target,**kwargs)
 
@@ -1434,8 +1410,6 @@
         self.play(
              ApplyMethod(self.camera.rotation_mobject.move_to, camera_target_point),
              
-<<<<<<< HEAD
-=======
         )
         self.remove(self.spotlight)
 
@@ -1515,11 +1489,7 @@
             FadeOut(reading24),
             FadeOut(midline1),
             FadeOut(midline2)
->>>>>>> 123b4529
-        )
-        self.remove(self.spotlight)
-
-        self.play(Transform(new_screen0,new_screen))
+        )
 
         ninefold_screen = unit_screen_copy.copy()
         ninefold_screen.scale(3,about_point = self.light_source.get_source_point())
@@ -1621,180 +1591,6 @@
         self.play(FadeIn(reading3))
         self.wait()
 
-        self.unit_screen = new_screen0 # better name
-
-
-
-    def prove_inverse_square_law(self):
-
-        def orientate(mob):
-            mob.move_to(self.unit_screen)
-            mob.rotate(TAU/4, axis = LEFT)
-            mob.rotate(TAU/4, axis = OUT)
-            mob.rotate(TAU/2, axis = LEFT)
-            return mob
-
-        unit_screen_copy = self.unit_screen.copy()
-        fourfold_screen = self.unit_screen.copy()
-        fourfold_screen.scale(2,about_point = self.light_source.get_source_point())
-
-        self.remove(self.spotlight)
-
-
-        reading1 = TexMobject("1")
-        orientate(reading1)
-
-        self.play(FadeIn(reading1))
-        self.wait()
-        self.play(FadeOut(reading1))
-        
-
-        self.play(
-            Transform(self.unit_screen, fourfold_screen)
-        )
-
-        reading21 = TexMobject("{1\over 4}").scale(0.8)
-        orientate(reading21)
-        reading22 = reading21.deepcopy()
-        reading23 = reading21.deepcopy()
-        reading24 = reading21.deepcopy()
-        reading21.shift(0.5*OUT + 0.5*UP)
-        reading22.shift(0.5*OUT + 0.5*DOWN)
-        reading23.shift(0.5*IN + 0.5*UP)
-        reading24.shift(0.5*IN + 0.5*DOWN)
-
-
-        corners = fourfold_screen.get_anchors()
-        midpoint1 = (corners[0] + corners[1])/2
-        midpoint2 = (corners[1] + corners[2])/2
-        midpoint3 = (corners[2] + corners[3])/2
-        midpoint4 = (corners[3] + corners[0])/2
-        midline1 = Line(midpoint1, midpoint3)
-        midline2 = Line(midpoint2, midpoint4)
-
-        self.play(
-            ShowCreation(midline1),
-            ShowCreation(midline2)
-        )
-
-        self.play(
-            FadeIn(reading21),
-            FadeIn(reading22),
-            FadeIn(reading23),
-            FadeIn(reading24),
-        )
-
-        self.wait()
-
-        self.play(
-            FadeOut(reading21),
-            FadeOut(reading22),
-            FadeOut(reading23),
-            FadeOut(reading24),
-            FadeOut(midline1),
-            FadeOut(midline2)
-        )
-
-        ninefold_screen = unit_screen_copy.copy()
-        ninefold_screen.scale(3,about_point = self.light_source.get_source_point())
-
-        self.play(
-            Transform(self.unit_screen, ninefold_screen)
-        )
-
-        reading31 = TexMobject("{1\over 9}").scale(0.8)
-        orientate(reading31)
-        reading32 = reading31.deepcopy()
-        reading33 = reading31.deepcopy()
-        reading34 = reading31.deepcopy()
-        reading35 = reading31.deepcopy()
-        reading36 = reading31.deepcopy()
-        reading37 = reading31.deepcopy()
-        reading38 = reading31.deepcopy()
-        reading39 = reading31.deepcopy()
-        reading31.shift(IN + UP)
-        reading32.shift(IN)
-        reading33.shift(IN + DOWN)
-        reading34.shift(UP)
-        reading35.shift(ORIGIN)
-        reading36.shift(DOWN)
-        reading37.shift(OUT + UP)
-        reading38.shift(OUT)
-        reading39.shift(OUT + DOWN)
-
-        corners = ninefold_screen.get_anchors()
-        midpoint11 = (2*corners[0] + corners[1])/3
-        midpoint12 = (corners[0] + 2*corners[1])/3
-        midpoint21 = (2*corners[1] + corners[2])/3
-        midpoint22 = (corners[1] + 2*corners[2])/3
-        midpoint31 = (2*corners[2] + corners[3])/3
-        midpoint32 = (corners[2] + 2*corners[3])/3
-        midpoint41 = (2*corners[3] + corners[0])/3
-        midpoint42 = (corners[3] + 2*corners[0])/3
-        midline11 = Line(midpoint11, midpoint32)
-        midline12 = Line(midpoint12, midpoint31)
-        midline21 = Line(midpoint21, midpoint42)
-        midline22 = Line(midpoint22, midpoint41)
-
-        self.play(
-            ShowCreation(midline11),
-            ShowCreation(midline12),
-            ShowCreation(midline21),
-            ShowCreation(midline22),
-        )
-
-        self.play(
-            FadeIn(reading31),
-            FadeIn(reading32),
-            FadeIn(reading33),
-            FadeIn(reading34),
-            FadeIn(reading35),
-            FadeIn(reading36),
-            FadeIn(reading37),
-            FadeIn(reading38),
-            FadeIn(reading39),
-        )
-
-
-
-
-class IndicatorScalingScene(Scene):
-
-    def construct(self):
-
-        unit_intensity = 0.6
-
-        indicator1 = LightIndicator(show_reading = False, color = LIGHT_COLOR)
-        indicator1.set_intensity(unit_intensity)
-        reading1 = TexMobject("1")
-        reading1.move_to(indicator1)
-        
-
-        indicator2 = LightIndicator(show_reading = False, color = LIGHT_COLOR)
-        indicator2.shift(2*RIGHT)
-        indicator2.set_intensity(unit_intensity/4)
-        reading2 = TexMobject("{1\over 4}").scale(0.8)
-        reading2.move_to(indicator2)
-
-        indicator3 = LightIndicator(show_reading = False, color = LIGHT_COLOR)
-        indicator3.shift(4*RIGHT)
-        indicator3.set_intensity(unit_intensity/9)
-        reading3 = TexMobject("{1\over 9}").scale(0.8)
-        reading3.move_to(indicator3)
-
-        
-        self.play(FadeIn(indicator1))
-        self.play(FadeIn(reading1))
-        self.wait()
-        self.play(FadeOut(reading1))
-        self.play(Transform(indicator1, indicator2))
-        self.play(FadeIn(reading2))
-        self.wait()
-        self.play(FadeOut(reading2))
-        self.play(Transform(indicator1, indicator3))
-        self.play(FadeIn(reading3))
-        self.wait()
-
 
 
 
@@ -2445,9 +2241,6 @@
         self.play(ShowCreation(box),Write(text))
 
 
-<<<<<<< HEAD
-class PondScene(Scene):
-=======
 
 
 
@@ -2458,7 +2251,6 @@
 
 
 
->>>>>>> 123b4529
 
     def construct(self):
 
@@ -2475,14 +2267,6 @@
         TEX_SCALE = 0.8
         DOT_COLOR = BLUE
 
-<<<<<<< HEAD
-        baseline = VMobject()
-        baseline.set_points_as_corners([[-8,BASELINE_YPOS,0],[8,BASELINE_YPOS,0]])
-
-        obs_dot = Dot(OBSERVER_POINT, fill_color = DOT_COLOR)
-        ls0_dot = Dot(OBSERVER_POINT + 2 * LAKE0_RADIUS * UP, fill_color = WHITE)
-
-=======
         LIGHT_MAX_INT = 1
         LIGHT_SCALE = 5
         LIGHT_CUTOFF = 1
@@ -2529,7 +2313,6 @@
         self.obs_dot = Dot(OBSERVER_POINT, fill_color = DOT_COLOR)
         ls0_dot = Dot(OBSERVER_POINT + 2 * LAKE0_RADIUS * UP, fill_color = WHITE)
         self.unzoomable_mobs.add(self.obs_dot, ls0_dot)
->>>>>>> 123b4529
 
         # lake
         lake0 = Circle(radius = LAKE0_RADIUS,
@@ -2538,10 +2321,7 @@
             fill_opacity = LAKE_OPACITY
         )
         lake0.move_to(OBSERVER_POINT + LAKE0_RADIUS * UP)
-<<<<<<< HEAD
-=======
         self.zoomable_mobs.add(lake0)
->>>>>>> 123b4529
 
         # Morty and indicator
         morty = Mortimer().scale(0.3)
@@ -2552,14 +2332,6 @@
             color = LIGHT_COLOR
         )
         indicator.next_to(morty,LEFT)
-<<<<<<< HEAD
-
-        # first lighthouse
-        ls0 = LightSource()
-        ls0.move_source_to(OBSERVER_POINT + LAKE0_RADIUS * 2 * UP)
-
-        self.add(lake0,morty,obs_dot,ls0_dot, ls0.lighthouse)
-=======
         self.unzoomable_mobs.add(morty, indicator)
 
         # first lighthouse
@@ -2569,7 +2341,6 @@
         self.zoomable_mobs.add(ls0, ls0.lighthouse, ls0.ambient_light)
 
         self.add(lake0,morty,self.obs_dot,ls0_dot, ls0.lighthouse)
->>>>>>> 123b4529
 
         self.wait()
 
@@ -2629,17 +2400,6 @@
         self.play(
             ShowCreation(diameter),
             Write(diameter_text),
-<<<<<<< HEAD
-            #FadeOut(obs_dot),
-            FadeOut(ls0_dot)
-        )
-
-        indicator.reading = TexMobject("{1\over d^2}").scale(TEX_SCALE)
-        indicator.reading.move_to(indicator)
-
-        self.play(
-            FadeIn(indicator.reading)
-=======
             #FadeOut(self.obs_dot),
             FadeOut(ls0_dot)
         )
@@ -2650,7 +2410,6 @@
 
         self.play(
             FadeIn(indicator_reading)
->>>>>>> 123b4529
         )
 
         # replace d with its value
@@ -2666,11 +2425,7 @@
         new_reading.move_to(indicator)
 
         self.play(
-<<<<<<< HEAD
-            Transform(indicator.reading,new_reading)
-=======
             Transform(indicator_reading,new_reading)
->>>>>>> 123b4529
         )
 
         self.play(
@@ -2689,11 +2444,7 @@
 
             self.play(
                 ScaleInPlace(indicator, INDICATOR_WIGGLE_FACTOR, rate_func = wiggle),
-<<<<<<< HEAD
-                ScaleInPlace(indicator.reading, INDICATOR_WIGGLE_FACTOR, rate_func = wiggle)
-=======
                 ScaleInPlace(indicator_reading, INDICATOR_WIGGLE_FACTOR, rate_func = wiggle)
->>>>>>> 123b4529
             )
 
 
@@ -2708,20 +2459,12 @@
             position = self.lake_center + self.lake_radius * radial_vector
 
             if scaled_down:
-<<<<<<< HEAD
-                return position.scale_about_point(OBSERVER_POINT,0.5)
-=======
                 return position.scale_about_point(self.obs_dot.get_center(),0.5)
->>>>>>> 123b4529
             else:
                 return position
 
 
-<<<<<<< HEAD
-        def split_light_source(i, step, show_steps = True, run_time = 1, ls_radius = 1):
-=======
         def split_light_source(i, step, show_steps = True, run_time = 1):
->>>>>>> 123b4529
 
             ls_new_loc1 = position_for_index(i,step + 1)
             ls_new_loc2 = position_for_index(i + 2**step,step + 1)
@@ -2737,13 +2480,8 @@
                     ShowCreation(hyp, run_time = run_time)
                 )
 
-<<<<<<< HEAD
-            leg1 = Line(OBSERVER_POINT,ls_new_loc1)
-            leg2 = Line(OBSERVER_POINT,ls_new_loc2)
-=======
             leg1 = Line(self.obs_dot.get_center(),ls_new_loc1)
             leg2 = Line(self.obs_dot.get_center(),ls_new_loc2)
->>>>>>> 123b4529
             self.new_legs_1.append(leg1)
             self.new_legs_2.append(leg2)
 
@@ -2754,26 +2492,17 @@
                 )
 
             ls1 = self.light_sources_array[i]
-<<<<<<< HEAD
-=======
-
-
->>>>>>> 123b4529
+
+
             ls2 = ls1.copy()
             self.add(ls2)
             self.additional_light_sources.append(ls2)
 
             # check if the light sources are on screen
             ls_old_loc = np.array(ls1.get_source_point())
-<<<<<<< HEAD
-            onscreen_old = np.all(np.abs(ls_old_loc) < 10)
-            onscreen_1 = np.all(np.abs(ls_new_loc1) < 10)
-            onscreen_2 = np.all(np.abs(ls_new_loc2) < 10)
-=======
             onscreen_old = np.any(np.abs(ls_old_loc) < 10)
             onscreen_1 = np.any(np.abs(ls_new_loc1) < 10)
             onscreen_2 = np.any(np.abs(ls_new_loc2) < 10)
->>>>>>> 123b4529
             show_animation = (onscreen_old or onscreen_1 or onscreen_2)
 
             if show_animation:
@@ -2789,13 +2518,8 @@
 
 
 
-<<<<<<< HEAD
-        def construction_step(n, scale_down = True, show_steps = True, run_time = 1,
-            simultaneous_splitting = False, ls_radius = 1):
-=======
         def construction_step(n, show_steps = True, run_time = 1,
             simultaneous_splitting = False):
->>>>>>> 123b4529
 
             # we assume that the scene contains:
             # an inner lake, self.inner_lake
@@ -2813,32 +2537,22 @@
 
 
             # first, fade out all of the hypotenuses and altitudes
-<<<<<<< HEAD
-            if show_steps == True:
-=======
 
             if show_steps == True:
                 self.zoomable_mobs.remove(self.hypotenuses, self.altitudes, self.inner_lake)
->>>>>>> 123b4529
                 self.play(
                     FadeOut(self.hypotenuses),
                     FadeOut(self.altitudes),
                     FadeOut(self.inner_lake)
                 )
             else:
-<<<<<<< HEAD
-=======
                 self.zoomable_mobs.remove(self.inner_lake)
->>>>>>> 123b4529
                 self.play(
                     FadeOut(self.inner_lake)
                 )
 
             # create a new, outer lake
-<<<<<<< HEAD
-=======
             self.lake_center = self.obs_dot.get_center() + self.lake_radius * UP
->>>>>>> 123b4529
 
             new_outer_lake = Circle(radius = self.lake_radius,
                 stroke_width = LAKE_STROKE_WIDTH,
@@ -2863,30 +2577,18 @@
             self.inner_lake = self.outer_lake
             self.outer_lake = new_outer_lake
             self.altitudes = self.legs
-<<<<<<< HEAD
-=======
             #self.lake_center = self.outer_lake.get_center()
->>>>>>> 123b4529
 
             self.additional_light_sources = []
             self.new_legs_1 = []
             self.new_legs_2 = []
-<<<<<<< HEAD
-            self.new_hypotenuses = []
-=======
             self.new_hypotenuses = [] 
->>>>>>> 123b4529
 
             for i in range(2**n):
                 split_light_source(i,
                     step = n,
                     show_steps = show_steps,
-<<<<<<< HEAD
-                    run_time = run_time,
-                    ls_radius = ls_radius
-=======
                     run_time = run_time
->>>>>>> 123b4529
                 )
 
 
@@ -2897,10 +2599,6 @@
             self.legs = VMobject()
             for leg in self.new_legs_1:
                 self.legs.add(leg)
-<<<<<<< HEAD
-            for leg in self.new_legs_2:
-                self.legs.add(leg)
-=======
                 self.zoomable_mobs.add(leg)
             for leg in self.new_legs_2:
                 self.legs.add(leg)
@@ -2908,23 +2606,16 @@
 
             for hyp in self.hypotenuses.submobjects:
                 self.zoomable_mobs.remove(hyp)
->>>>>>> 123b4529
 
             self.hypotenuses = VMobject()
             for hyp in self.new_hypotenuses:
                 self.hypotenuses.add(hyp)
-<<<<<<< HEAD
-=======
                 self.zoomable_mobs.add(hyp)
->>>>>>> 123b4529
 
             for ls in self.additional_light_sources:
                 self.light_sources.add(ls)
                 self.light_sources_array.append(ls)
-<<<<<<< HEAD
-=======
                 self.zoomable_mobs.add(ls)
->>>>>>> 123b4529
 
             # update scene
             self.add(
@@ -2932,10 +2623,7 @@
                 self.inner_lake,
                 self.outer_lake,
             )
-<<<<<<< HEAD
-=======
             self.zoomable_mobs.add(self.light_sources, self.inner_lake, self.outer_lake)
->>>>>>> 123b4529
 
             if show_steps == True:
                 self.add(
@@ -2943,10 +2631,7 @@
                     self.hypotenuses,
                     self.altitudes,
                 )
-<<<<<<< HEAD
-=======
                 self.zoomable_mobs.add(self.legs, self.hypotenuses, self.altitudes)
->>>>>>> 123b4529
 
 
             self.wait()
@@ -2954,42 +2639,8 @@
             if show_steps == True:
                 self.play(FadeOut(ls0_dot))
 
-<<<<<<< HEAD
-            # scale down
-            if scale_down:
-
-                indicator_wiggle()
-                
-                if show_steps == True:
-                    self.play(
-                        ScaleLightSources(self.light_sources,0.5,about_point = OBSERVER_POINT),
-                        self.inner_lake.scale_about_point,0.5,OBSERVER_POINT,
-                        self.outer_lake.scale_about_point,0.5,OBSERVER_POINT,
-                        self.legs.scale_about_point,0.5,OBSERVER_POINT,
-                        self.hypotenuses.scale_about_point,0.5,OBSERVER_POINT,
-                        self.altitudes.scale_about_point,0.5,OBSERVER_POINT,
-                    )
-                else:
-                    self.play(
-                        ScaleLightSources(self.light_sources,0.5,about_point = OBSERVER_POINT),
-                        self.inner_lake.scale_about_point,0.5,OBSERVER_POINT,
-                        self.outer_lake.scale_about_point,0.5,OBSERVER_POINT,
-                    )
-
-                # update the radii bc they haven't done so themselves
-                # bc reasons...
-                for ls in self.light_sources_array:
-                    r = ls.radius
-                    ls.set_radius(r*0.5)
-
-            else:
-                # update the lake center and the radius
-                self.lake_center = ls0_loc = self.outer_lake.get_center() + self.lake_radius * UP
-                self.lake_radius *= 2
-=======
             #self.lake_center = ls0_loc = self.obs_dot.get_center() + self.lake_radius * UP
             self.lake_radius *= 2
->>>>>>> 123b4529
 
 
 
@@ -3012,11 +2663,8 @@
 
         self.lake_radius = 2 * LAKE0_RADIUS # don't ask...
 
-<<<<<<< HEAD
-=======
         self.zoomable_mobs.add(self.inner_lake, self.outer_lake, self.altitudes, self.light_sources)
 
->>>>>>> 123b4529
         self.add(self.inner_lake,
             self.outer_lake,
             self.legs,
@@ -3031,14 +2679,6 @@
         self.new_legs_2 = []
         self.new_hypotenuses = []
 
-<<<<<<< HEAD
-        ls_radius = 25.0
-
-        for i in range(3):
-            construction_step(i, scale_down = True, ls_radius = ls_radius/2**i)
-
-        return
-=======
 
         construction_step(0)
         indicator_wiggle()
@@ -3056,22 +2696,11 @@
 
 
 
->>>>>>> 123b4529
 
         self.play(
             FadeOut(self.altitudes),
             FadeOut(self.hypotenuses),
             FadeOut(self.legs)
-<<<<<<< HEAD
-            )
-
-        for i in range(3,5):
-            construction_step(i, scale_down = False, show_steps = False, run_time = 1.0/2**i,
-                simultaneous_splitting = True, ls_radius = ls_radius/2**3)
-
-
-
-=======
         )
 
         max_it = 6
@@ -3082,16 +2711,12 @@
             construction_step(i, show_steps = False, run_time = 4.0/2**i)
 
         #self.revert_to_original_skipping_status()
->>>>>>> 123b4529
 
         # Now create a straight number line and transform into it
         MAX_N = 17
 
-<<<<<<< HEAD
-=======
         origin_point = self.obs_dot.get_center()
 
->>>>>>> 123b4529
         self.number_line = NumberLine(
             x_min = -MAX_N,
             x_max = MAX_N + 1,
@@ -3099,15 +2724,6 @@
             number_at_center = 0,
             stroke_width = LAKE_STROKE_WIDTH,
             stroke_color = LAKE_STROKE_COLOR,
-<<<<<<< HEAD
-            numbers_with_elongated_ticks = range(-MAX_N,MAX_N + 1),
-            numbers_to_show = range(-MAX_N,MAX_N + 1),
-            unit_size = LAKE0_RADIUS * TAU/4 / 4,
-            tick_frequency = 1,
-            line_to_number_buff = LARGE_BUFF,
-            label_direction = UP,
-        ).shift(2.5 * DOWN)
-=======
             #numbers_with_elongated_ticks = range(-MAX_N,MAX_N + 1),
             numbers_to_show = range(-MAX_N,MAX_N + 1,2),
             unit_size = LAKE0_RADIUS * TAU/4 / 2 * scale,
@@ -3115,7 +2731,6 @@
             line_to_number_buff = LARGE_BUFF,
             label_direction = UP,
         ).shift(scale * 2.5 * DOWN)
->>>>>>> 123b4529
 
         self.number_line.label_direction = DOWN
 
@@ -3140,13 +2755,8 @@
 
         # open sea
         open_sea = Rectangle(
-<<<<<<< HEAD
-            width = 20,
-            height = 10,
-=======
             width = 20 * scale,
             height = 10 * scale,
->>>>>>> 123b4529
             stroke_width = LAKE_STROKE_WIDTH,
             stroke_color = LAKE_STROKE_COLOR,
             fill_color = LAKE_COLOR,
@@ -3156,20 +2766,13 @@
 
 
         self.play(
-<<<<<<< HEAD
-            Transform(pond_sources,nl_sources),
-            Transform(self.outer_lake,open_sea),
-=======
             ReplacementTransform(pond_sources,nl_sources),
             ReplacementTransform(self.outer_lake,open_sea),
->>>>>>> 123b4529
             FadeOut(self.inner_lake)
         )
         self.play(FadeIn(self.number_line))
 
 
-<<<<<<< HEAD
-=======
         self.wait()
 
         v = 5 * scale * UP
@@ -3545,7 +3148,6 @@
 
 
 
->>>>>>> 123b4529
 
 class LabeledArc(Arc):
     CONFIG = {
@@ -3569,12 +3171,9 @@
 
 
 
-<<<<<<< HEAD
-=======
-
-
-
->>>>>>> 123b4529
+
+
+
 class ArcHighlightOverlayScene(Scene):
 
     def construct(self):
