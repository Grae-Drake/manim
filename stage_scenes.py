#!/usr/bin/env python
import inspect
import os
import sys
import importlib

<<<<<<< HEAD
from manimlib.constants import VIDEO_DIR
=======
import manimlib.constants as consts
from manimlib.constants import PRODUCTION_QUALITY_CAMERA_CONFIG
>>>>>>> ab750150
from manimlib.config import get_module
from manimlib.extract_scene import is_child_scene


def get_sorted_scene_classes(module_name):
    module = get_module(module_name)
    if hasattr(module, "SCENES_IN_ORDER"):
        return module.SCENES_IN_ORDER
    # Otherwise, deduce from the order in which
    # they're defined in a file
    importlib.import_module(module.__name__)
    line_to_scene = {}
    name_scene_list = inspect.getmembers(
        module,
        lambda obj: is_child_scene(obj, module)
    )
    for name, scene_class in name_scene_list:
        if inspect.getmodule(scene_class).__name__ != module.__name__:
            continue
        lines, line_no = inspect.getsourcelines(scene_class)
        line_to_scene[line_no] = scene_class
    return [
        line_to_scene[index]
        for index in sorted(line_to_scene.keys())
    ]


def stage_scenes(module_name):
    scene_classes = get_sorted_scene_classes(module_name)
    if len(scene_classes) == 0:
        print("There are no rendered animations from this module")
        return
    # output_directory_kwargs = {
    #     "camera_config": PRODUCTION_QUALITY_CAMERA_CONFIG,
    # }
    # TODO, fix this
    animation_dir = os.path.join(
<<<<<<< HEAD
        VIDEO_DIR, "ode", "part3", "1440p60"
=======
        consts.VIDEO_DIR, "ode", "part2", "1440p60"
>>>>>>> ab750150
    )
    # 
    files = os.listdir(animation_dir)
    sorted_files = []
    for scene_class in scene_classes:
        scene_name = scene_class.__name__
        clips = [f for f in files if f.startswith(scene_name + ".")]
        for clip in clips:
            sorted_files.append(os.path.join(animation_dir, clip))
        # Partial movie file directory
        # movie_dir = get_movie_output_directory(
        #     scene_class, **output_directory_kwargs
        # )
        # if os.path.exists(movie_dir):
        #     for extension in [".mov", ".mp4"]:
        #         int_files = get_sorted_integer_files(
        #             pmf_dir, extension=extension
        #         )
        #         for file in int_files:
        #             sorted_files.append(os.path.join(pmf_dir, file))
        # else:

    # animation_subdir = os.path.dirname(animation_dir)
    count = 0
    while True:
        staged_scenes_dir = os.path.join(
            animation_dir,
            os.pardir,
            "staged_scenes_{}".format(count)
        )
        if not os.path.exists(staged_scenes_dir):
            os.makedirs(staged_scenes_dir)
            break
        # Otherwise, keep trying new names until
        # there is a free one
        count += 1
    for count, f in reversed(list(enumerate(sorted_files))):
        # Going in reversed order means that when finder
        # sorts by date modified, it shows up in the
        # correct order
        symlink_name = os.path.join(
            staged_scenes_dir,
            "Scene_{:03}_{}".format(
                count, f.split(os.sep)[-1]
            )
        )
        os.symlink(f, symlink_name)


if __name__ == "__main__":
    if len(sys.argv) < 2:
        raise Exception("No module given.")
    module_name = sys.argv[1]
    stage_scenes(module_name)<|MERGE_RESOLUTION|>--- conflicted
+++ resolved
@@ -4,12 +4,8 @@
 import sys
 import importlib
 
-<<<<<<< HEAD
-from manimlib.constants import VIDEO_DIR
-=======
 import manimlib.constants as consts
 from manimlib.constants import PRODUCTION_QUALITY_CAMERA_CONFIG
->>>>>>> ab750150
 from manimlib.config import get_module
 from manimlib.extract_scene import is_child_scene
 
@@ -47,11 +43,7 @@
     # }
     # TODO, fix this
     animation_dir = os.path.join(
-<<<<<<< HEAD
-        VIDEO_DIR, "ode", "part3", "1440p60"
-=======
-        consts.VIDEO_DIR, "ode", "part2", "1440p60"
->>>>>>> ab750150
+        consts.VIDEO_DIR, "ode", "part3", "1440p60"
     )
     # 
     files = os.listdir(animation_dir)
