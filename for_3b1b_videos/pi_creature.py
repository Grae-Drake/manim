import numpy as np
import warnings

from constants import *

from mobject.mobject import Mobject
from mobject.svg.svg_mobject import SVGMobject
from mobject.svg.tex_mobject import TextMobject
from mobject.types.vectorized_mobject import VGroup
from mobject.types.vectorized_mobject import VMobject

from mobject.svg.drawings import ThoughtBubble

from animation.transform import Transform
from utils.config_ops import digest_config
from utils.rate_functions import squish_rate_func
from utils.rate_functions import there_and_back

PI_CREATURE_DIR = os.path.join(MEDIA_DIR, "designs", "PiCreature")
PI_CREATURE_SCALE_FACTOR = 0.5

LEFT_EYE_INDEX = 0
RIGHT_EYE_INDEX = 1
LEFT_PUPIL_INDEX = 2
RIGHT_PUPIL_INDEX = 3
BODY_INDEX = 4
MOUTH_INDEX = 5


class PiCreature(SVGMobject):
    CONFIG = {
        "color": BLUE_E,
        "file_name_prefix": "PiCreatures",
        "stroke_width": 0,
        "stroke_color": BLACK,
        "fill_opacity": 1.0,
        "propagate_style_to_family": True,
        "height": 3,
        "corner_scale_factor": 0.75,
        "flip_at_start": False,
        "is_looking_direction_purposeful": False,
        "start_corner": None,
        # Range of proportions along body where arms are
        "right_arm_range": [0.55, 0.7],
        "left_arm_range": [.34, .462],
    }

    def __init__(self, mode="plain", **kwargs):
        digest_config(self, kwargs)
        self.mode = mode
        self.parts_named = False
        try:
            svg_file = os.path.join(
                PI_CREATURE_DIR,
                "%s_%s.svg" % (self.file_name_prefix, mode)
            )
            SVGMobject.__init__(self, file_name=svg_file, **kwargs)
        except:
            warnings.warn("No %s design with mode %s" %
                          (self.file_name_prefix, mode))
            svg_file = os.path.join(
                FILE_DIR,
                "PiCreatures_plain.svg",
            )
            SVGMobject.__init__(self, file_name=svg_file, **kwargs)

        if self.flip_at_start:
            self.flip()
        if self.start_corner is not None:
            self.to_corner(self.start_corner)

    def align_data(self, mobject):
        # This ensures that after a transform into a different mode,
        # the pi creatures mode will be updated appropriately
        SVGMobject.align_data(self, mobject)
        if isinstance(mobject, PiCreature):
            self.mode = mobject.get_mode()

    def name_parts(self):
        self.mouth = self.submobjects[MOUTH_INDEX]
        self.body = self.submobjects[BODY_INDEX]
        self.pupils = VGroup(*[
            self.submobjects[LEFT_PUPIL_INDEX],
            self.submobjects[RIGHT_PUPIL_INDEX]
        ])
        self.eyes = VGroup(*[
            self.submobjects[LEFT_EYE_INDEX],
            self.submobjects[RIGHT_EYE_INDEX]
        ])
        self.eye_parts = VGroup(self.eyes, self.pupils)
        self.parts_named = True

    def init_colors(self):
        SVGMobject.init_colors(self)
        if not self.parts_named:
            self.name_parts()
        self.mouth.set_fill(BLACK, opacity=1)
        self.body.set_fill(self.color, opacity=1)
        self.pupils.set_fill(BLACK, opacity=1)
        self.eyes.set_fill(WHITE, opacity=1)
        return self

    def copy(self):
        copy_mobject = SVGMobject.copy(self)
        copy_mobject.name_parts()
        return copy_mobject

    def set_color(self, color):
        self.body.set_fill(color)
        self.color = color
        return self

    def change_mode(self, mode):
<<<<<<< HEAD
        new_self = self.__class__(mode=mode)
=======
        new_self = self.__class__(
            mode=mode,
        )
>>>>>>> 765c03d4
        new_self.match_style(self)
        new_self.match_height(self)
        if self.is_flipped() != new_self.is_flipped():
            new_self.flip()
        new_self.shift(self.eyes.get_center() - new_self.eyes.get_center())
        if hasattr(self, "purposeful_looking_direction"):
            new_self.look(self.purposeful_looking_direction)
        Transform(self, new_self).update(1)
        self.mode = mode
        return self

    def get_mode(self):
        return self.mode

    def look(self, direction):
        norm = np.linalg.norm(direction)
        if norm == 0:
            return
        direction /= norm
        self.purposeful_looking_direction = direction
        for pupil, eye in zip(self.pupils.split(), self.eyes.split()):
            pupil_radius = pupil.get_width() / 2.
            eye_radius = eye.get_width() / 2.
            pupil.move_to(eye)
            if direction[1] < 0:
                pupil.shift(pupil_radius * DOWN / 3)
            pupil.shift(direction * (eye_radius - pupil_radius))
            bottom_diff = eye.get_bottom()[1] - pupil.get_bottom()[1]
            if bottom_diff > 0:
                pupil.shift(bottom_diff * UP)
            # TODO, how to handle looking up...
            # top_diff = eye.get_top()[1]-pupil.get_top()[1]
            # if top_diff < 0:
            #     pupil.shift(top_diff*UP)
        return self

    def look_at(self, point_or_mobject):
        if isinstance(point_or_mobject, Mobject):
            point = point_or_mobject.get_center()
        else:
            point = point_or_mobject
        self.look(point - self.eyes.get_center())
        return self

    def change(self, new_mode, look_at_arg=None):
        self.change_mode(new_mode)
        if look_at_arg is not None:
            self.look_at(look_at_arg)
        return self

    def get_looking_direction(self):
        return np.sign(np.round(
            self.pupils.get_center() - self.eyes.get_center(),
            decimals=2
        ))

    def is_flipped(self):
        return self.eyes.submobjects[0].get_center()[0] > \
            self.eyes.submobjects[1].get_center()[0]

    def blink(self):
        eye_parts = self.eye_parts
        eye_bottom_y = eye_parts.get_bottom()[1]
        eye_parts.apply_function(
            lambda p: [p[0], eye_bottom_y, p[2]]
        )
        return self

    def to_corner(self, vect=None, **kwargs):
        if vect is not None:
            SVGMobject.to_corner(self, vect, **kwargs)
        else:
            self.scale(self.corner_scale_factor)
            self.to_corner(DOWN + LEFT, **kwargs)
        return self

    def get_bubble(self, *content, **kwargs):
        bubble_class = kwargs.get("bubble_class", ThoughtBubble)
        bubble = bubble_class(**kwargs)
        if len(content) > 0:
            if isinstance(content[0], str):
                content_mob = TextMobject(*content)
            else:
                content_mob = content[0]
            bubble.add_content(content_mob)
            if "height" not in kwargs and "width" not in kwargs:
                bubble.resize_to_content()
        bubble.pin_to(self)
        self.bubble = bubble
        return bubble

    def make_eye_contact(self, pi_creature):
        self.look_at(pi_creature.eyes)
        pi_creature.look_at(self.eyes)
        return self

    def shrug(self):
        self.change_mode("shruggie")
        top_mouth_point, bottom_mouth_point = [
            self.mouth.points[np.argmax(self.mouth.points[:, 1])],
            self.mouth.points[np.argmin(self.mouth.points[:, 1])]
        ]
        self.look(top_mouth_point - bottom_mouth_point)
        return self

    def get_arm_copies(self):
        body = self.body
        return VGroup(*[
            body.copy().pointwise_become_partial(body, *alpha_range)
            for alpha_range in self.right_arm_range, self.left_arm_range
        ])


def get_all_pi_creature_modes():
    result = []
    prefix = "%s_" % PiCreature.CONFIG["file_name_prefix"]
    suffix = ".svg"
    for file in os.listdir(PI_CREATURE_DIR):
        if file.startswith(prefix) and file.endswith(suffix):
            result.append(
                file[len(prefix):-len(suffix)]
            )
    return result


class Randolph(PiCreature):
    pass  # Nothing more than an alternative name


class Mortimer(PiCreature):
    CONFIG = {
        "color": GREY_BROWN,
        "flip_at_start": True,
    }


class Mathematician(PiCreature):
    CONFIG = {
        "color": GREY,
    }


class BabyPiCreature(PiCreature):
    CONFIG = {
        "scale_factor": 0.5,
        "eye_scale_factor": 1.2,
        "pupil_scale_factor": 1.3
    }

    def __init__(self, *args, **kwargs):
        PiCreature.__init__(self, *args, **kwargs)
        self.scale(self.scale_factor)
        self.shift(LEFT)
        self.to_edge(DOWN, buff=LARGE_BUFF)
        eyes = VGroup(self.eyes, self.pupils)
        eyes_bottom = eyes.get_bottom()
        eyes.scale(self.eye_scale_factor)
        eyes.move_to(eyes_bottom, aligned_edge=DOWN)
        looking_direction = self.get_looking_direction()
        for pupil in self.pupils:
            pupil.scale_in_place(self.pupil_scale_factor)
        self.look(looking_direction)


class TauCreature(PiCreature):
    CONFIG = {
        "file_name_prefix": "TauCreatures"
    }


class ThreeLeggedPiCreature(PiCreature):
    CONFIG = {
        "file_name_prefix": "ThreeLeggedPiCreatures"
    }


class Eyes(VMobject):
    CONFIG = {
        "height": 0.3,
        "thing_looked_at": None,
        "mode": "plain",
    }

    def __init__(self, mobject, **kwargs):
        VMobject.__init__(self, **kwargs)
        self.mobject = mobject
        self.submobjects = self.get_eyes().submobjects

    def get_eyes(self, mode=None, thing_to_look_at=None):
        mode = mode or self.mode
        if thing_to_look_at is None:
            thing_to_look_at = self.thing_looked_at

        pi = Randolph(mode=mode)
        eyes = VGroup(pi.eyes, pi.pupils)
        pi.scale(self.height / eyes.get_height())
        if self.submobjects:
            eyes.move_to(self, DOWN)
        else:
            eyes.move_to(self.mobject.get_top(), DOWN)
        if thing_to_look_at is not None:
            pi.look_at(thing_to_look_at)
        return eyes

    def change_mode_anim(self, mode, **kwargs):
        self.mode = mode
        return Transform(self, self.get_eyes(mode=mode), **kwargs)

    def look_at_anim(self, point_or_mobject, **kwargs):
        self.thing_looked_at = point_or_mobject
        return Transform(
            self, self.get_eyes(thing_to_look_at=point_or_mobject),
            **kwargs
        )

    def blink_anim(self, **kwargs):
        target = self.copy()
        bottom_y = self.get_bottom()[1]
        for submob in target:
            submob.apply_function(
                lambda p: [p[0], bottom_y, p[2]]
            )
        if "rate_func" not in kwargs:
            kwargs["rate_func"] = squish_rate_func(there_and_back)
        return Transform(self, target, **kwargs)<|MERGE_RESOLUTION|>--- conflicted
+++ resolved
@@ -111,13 +111,7 @@
         return self
 
     def change_mode(self, mode):
-<<<<<<< HEAD
         new_self = self.__class__(mode=mode)
-=======
-        new_self = self.__class__(
-            mode=mode,
-        )
->>>>>>> 765c03d4
         new_self.match_style(self)
         new_self.match_height(self)
         if self.is_flipped() != new_self.is_flipped():
